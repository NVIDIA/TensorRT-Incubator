--- conflicted
+++ resolved
@@ -361,10 +361,6 @@
     if (!reshapeOp)
       return failure();
 
-<<<<<<< HEAD
-    // Skip if either shape has dynamic dimensions
-=======
->>>>>>> d37e4f8a
     if (!reshapeOp.getOperand().getType().hasStaticShape())
       return failure();
 
