--- conflicted
+++ resolved
@@ -349,18 +349,10 @@
   auto rtt =
       RankedTensorType::get({static_cast<int64_t>(values.size())},
                             rewriter.getIndexType(), getHostSpace(rewriter));
-<<<<<<< HEAD
-  // Create the DenseIntElementsAttr with host space
-  auto attr = DenseIntElementsAttr::get(rtt, values);
-
-  return rewriter.create<arith::ConstantOp>(
-      loc, rtt, attr);
-=======
 
   // Create the DenseIntElementsAttr with host space
   auto attr = DenseIntElementsAttr::get(rtt, values);
   return rewriter.create<arith::ConstantOp>(loc, rtt, attr);
->>>>>>> 99721634
 }
 
 static SmallVector<Value> createConstantIndices(RewriterBase &rewriter,
