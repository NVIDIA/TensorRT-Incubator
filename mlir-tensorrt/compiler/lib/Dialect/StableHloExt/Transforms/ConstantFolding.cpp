//===- ConstantFolding.cpp  -----------------------------------------------===//
//
// SPDX-FileCopyrightText: Copyright 2024 NVIDIA CORPORATION & AFFILIATES.
// All rights reserved.
// SPDX-License-Identifier: Apache-2.0
//
// Licensed under the Apache License, Version 2.0 (the "License");
// you may not use this file except in compliance with the License.
// You may obtain a copy of the License at
//
// http://www.apache.org/licenses/LICENSE-2.0
//
// Unless required by applicable law or agreed to in writing, software
// distributed under the License is distributed on an "AS IS" BASIS,
// WITHOUT WARRANTIES OR CONDITIONS OF ANY KIND, either express or implied.
// See the License for the specific language governing permissions and
// limitations under the License.
//
//===----------------------------------------------------------------------===//
///
/// Implementation of the `stablehlo-ext-constant-folding` pass.
///
//===----------------------------------------------------------------------===//
#include "mlir-tensorrt-dialect/Utils/ConstantFoldUtils.h"
#include "mlir-tensorrt-dialect/Utils/ShapeUtils.h"
#include "mlir-tensorrt-dialect/Utils/StaticValueUtils.h"
#include "mlir-tensorrt/Dialect/StableHloExt/Transforms/Patterns.h"
#include "mlir-tensorrt/Dialect/StableHloExt/Utils/Utils.h"
#include "mlir/Dialect/CommonFolders.h"
#include "mlir/Dialect/Tensor/IR/Tensor.h"
#include "mlir/Dialect/UB/IR/UBOps.h"
#include "mlir/IR/PatternMatch.h"
#include "mlir/Transforms/GreedyPatternRewriteDriver.h"
#include "stablehlo/dialect/StablehloOps.h"
#include "stablehlo/dialect/TypeInference.h"
#include "stablehlo/transforms/Passes.h"
#include "llvm/ADT/STLExtras.h"

namespace mlir {
namespace stablehlo_ext {
#define GEN_PASS_DEF_CONSTANTFOLDINGPASS
#include "mlir-tensorrt/Dialect/StableHloExt/Transforms/Passes.h.inc"
} // namespace stablehlo_ext
} // namespace mlir

using namespace mlir;
using namespace mlir::stablehlo;
using namespace mlir::stablehlo_ext;

/// Specifies the builtin limit on the number of elements in a result beyond
/// which we do not fold (to prevent long compilation time and excess memory
/// usage in the resulting program). This may not apply in certain cases such as
/// when folding operations on splat constants.
///
/// The current values  was chosen to match the corresponding limit in MLIR-MHLO
/// folders. It skews heavily toward making compilation time fast since a float
/// constant with 65536 elements would only take 256kB. However, our cases,
/// often times it is desireable to fold more aggressively (e.g. so that the
/// constant can be baked into a TRT engine). In the future we will have
/// different levels to reflect this tradeoff.
constexpr int64_t kFoldOpEltLimit = 65536;

template <typename AttrType>
static bool exceedsSizeLimit(AttrType attr) {
  return !attr.isSplat() && attr.getNumElements() > kFoldOpEltLimit;
}

template <typename AttrType, typename... AttrTypes>
static bool exceedsSizeLimit(AttrType attr, AttrTypes... other) {
  return exceedsSizeLimit(attr) || exceedsSizeLimit(other...);
}

/// Replace `originalOp` with `v` if the types match. Otherwise, insert a
/// `tensor.cast` of `v` if the types are "cast compatible", meaning that one
/// type is a generalization of the other. Otherwise, return failure.
static LogicalResult maybeCastAndReplace(RewriterBase &rewriter,
                                         Operation *originalOp,
                                         ValueRange replacements) {
  TypeRange originalTypes = originalOp->getResultTypes();
  TypeRange newTypes(replacements);
  if (originalTypes == newTypes) {
    rewriter.replaceOp(originalOp, replacements);
    return success();
  }

  // We should not be handling element type differences here. If this occurs,
  // something has gone wrong. Types should have matching ranks and one shape
  // should be a generalization of the other.
  if (originalTypes.size() != newTypes.size() ||
      llvm::any_of(llvm::zip(originalTypes, newTypes),
                   [](const std::tuple<Type, Type> &types) {
                     RankedTensorType originalType =
                         cast<RankedTensorType>(std::get<0>(types));
                     RankedTensorType newType =
                         cast<RankedTensorType>(std::get<1>(types));
                     return mlir::getElementTypeOrSelf(originalType) !=
                                mlir::getElementTypeOrSelf(newType) ||
                            (!tensorrt::isTargetRefinementOfSource(
                                 originalType.getShape(), newType.getShape()) &&
                             !tensorrt::isTargetRefinementOfSource(
                                 newType.getShape(), originalType.getShape()));
                   }))
    return failure();

  SmallVector<Value> finalReplacements;
  finalReplacements.reserve(originalTypes.size());
  for (auto [v, originalType, originalValue] :
       llvm::zip_equal(replacements, originalTypes, originalOp->getResults())) {
    if (v.getType() == originalType ||
        canUpdateTypeWithoutCast(originalValue)) {
      finalReplacements.push_back(v);
      continue;
    }
    finalReplacements.push_back(
        rewriter.create<tensor::CastOp>(originalOp->getLoc(), originalType, v));
  }
  rewriter.replaceOp(originalOp, finalReplacements);
  return success();
}

/// Like `rewriter.replaceOpWithNewOp`, except that casts are inserted if it
/// makes sense to match the original result types (see `maybeCastAndReplace`
/// above).
template <typename T, typename... Args>
static LogicalResult replaceOpWithNewOpAndMaybeCast(RewriterBase &rewriter,
                                                    Operation *originalOp,
                                                    Args &&...args) {
  auto newOp =
      rewriter.create<T>(originalOp->getLoc(), std::forward<Args>(args)...);
  return maybeCastAndReplace(rewriter, originalOp, newOp->getResults());
}

/// Converts an APFloat value to another APFloat value whose semantics match the
/// MLIR type returns nullopt if the conversion would lose information.
static APFloat roundToMatchingMlirType(FloatType mlirType,
                                       APFloat valueToConvert) {
  if (APFloat::SemanticsToEnum(mlirType.getFloatSemantics()) ==
      APFloat::SemanticsToEnum(valueToConvert.getSemantics()))
    return valueToConvert;
  // We ignore `losesInfo` and code on result of `convert` since this is a
  // lossy cast.
  bool losesInfo = false;
  valueToConvert.convert(mlirType.getFloatSemantics(),
                         APFloat::rmNearestTiesToEven, &losesInfo);
  return valueToConvert;
}

//===----------------------------------------------------------------------===//
// TransposeOp
//===----------------------------------------------------------------------===//

namespace {
/// Perform folding of `stablehlo.transpose(stablehlo.constant)`.
struct ConstFoldTranspose : OpRewritePattern<stablehlo::TransposeOp> {
  using OpRewritePattern::OpRewritePattern;
  LogicalResult matchAndRewrite(stablehlo::TransposeOp op,
                                PatternRewriter &rewriter) const override {
    RankedTensorType inputType =
        dyn_cast<RankedTensorType>(op.getOperand().getType());
    RankedTensorType resultType = dyn_cast<RankedTensorType>(op.getType());
    if (!inputType || !resultType)
      return failure();

    // Fold the input to a constant if possible, otherwise return.
    ElementsAttr inputConst;
    if (!matchPattern(op.getOperand(), m_Constant(&inputConst)) ||
        exceedsSizeLimit(inputConst))
      return failure();

    auto permRange = op.getPermutation();
    AffineMap perm = AffineMap::getPermutationMap(
        SmallVector<unsigned>(permRange.begin(), permRange.end()),
        rewriter.getContext());
    ElementsAttr result = mlir::constantFoldTranspose(inputConst, perm);
    if (!result)
      return failure();
    return replaceOpWithNewOpAndMaybeCast<stablehlo::ConstantOp>(rewriter, op,
                                                                 result);
  }
};

// Combine consecutive transpose.
struct CombineConsecutiveTranspose : OpRewritePattern<stablehlo::TransposeOp> {
  using OpRewritePattern::OpRewritePattern;
  LogicalResult matchAndRewrite(stablehlo::TransposeOp op,
                                PatternRewriter &rewriter) const override {
    auto parentTranspose = op.getOperand().getDefiningOp<TransposeOp>();
    if (!parentTranspose || !parentTranspose->hasOneUse())
      return failure();
    // Combine two permutations
    ArrayRef<int64_t> parentPermutation = parentTranspose.getPermutation();
    ArrayRef<int64_t> opPermutation = op.getPermutation();
    SmallVector<int64_t> newPermutation(parentPermutation.size());
    for (unsigned i = 0; i < newPermutation.size(); i++)
      newPermutation[i] = parentPermutation[opPermutation[i]];
    rewriter.replaceOpWithNewOp<stablehlo::TransposeOp>(
        op, op.getType(), parentTranspose.getOperand(), newPermutation);
    return success();
  }
};

//===----------------------------------------------------------------------===//
// BroadcastInDimOp
//===----------------------------------------------------------------------===//

/// Rewrite a `stablehlo.broadcast_in_dim` operation to a reshape when possible.
/// The upstream version of this is overly conservative.
struct BroadcastInDimOpCanon final
    : OpRewritePattern<mlir::stablehlo::BroadcastInDimOp> {
  using OpRewritePattern::OpRewritePattern;

  LogicalResult matchAndRewrite(mlir::stablehlo::BroadcastInDimOp op,
                                PatternRewriter &rewriter) const override {
    RankedTensorType type = op.getType();

    TypedValue<RankedTensorType> operand = op.getOperand();
    RankedTensorType operandTy = operand.getType();

    ArrayRef<int64_t> dims = op.getBroadcastDimensions();

    if (dims.empty() || !type.hasStaticShape() || !operandTy.hasStaticShape() ||
        type.getNumElements() != operandTy.getNumElements())
      return failure();

    // Check that dims are an increasing sequence. Check that
    // no broadcasting occurs along these dimensions.
    int64_t lastDimIdx = dims.front();
    for (int64_t dimIdx : dims.drop_front()) {
      if (dimIdx < lastDimIdx)
        return failure();
      lastDimIdx = dimIdx;
    }

    rewriter.replaceOpWithNewOp<mlir::stablehlo::ReshapeOp>(op, type, operand);
    return success();
  }
};

//===----------------------------------------------------------------------===//
// MinOp and MaxOp
//===----------------------------------------------------------------------===//

/// Simplify `MinOp` if the operands are identical.
template <typename OpType>
struct SimplifyTrivialMinOrTrivalMax final : OpRewritePattern<OpType> {
  using OpRewritePattern<OpType>::OpRewritePattern;

  LogicalResult matchAndRewrite(OpType op,
                                PatternRewriter &rewriter) const override {
    static_assert(std::is_same_v<OpType, MinOp> ||
                      std::is_same_v<OpType, MaxOp>,
                  "expected stablehlo::MinOp or stablehlo::MaxOp");
    if (op.getLhs() != op.getRhs())
      return failure();
    return maybeCastAndReplace(rewriter, op, op.getLhs());
  }
};

//===----------------------------------------------------------------------===//
// ReshapeOp
//===----------------------------------------------------------------------===//

/// Fold `stablehlo.reshape` with the constant producer.
struct ConstFoldReshape : public OpRewritePattern<stablehlo::ReshapeOp> {
  using OpRewritePattern::OpRewritePattern;
  LogicalResult matchAndRewrite(stablehlo::ReshapeOp op,
                                PatternRewriter &rewriter) const override {
    auto constOp = op.getOperand().getDefiningOp<stablehlo::ConstantOp>();
    if (!constOp)
      return failure();
    auto attr = mlir::constantFoldReshape(op.getType(), constOp.getValueAttr());
    if (!attr)
      return failure();
    return replaceOpWithNewOpAndMaybeCast<stablehlo::ConstantOp>(rewriter, op,
                                                                 attr);
  }
};

//===----------------------------------------------------------------------===//
// ReshapeOp -> BroadcastInDimOp -> ReshapeOp
//===----------------------------------------------------------------------===//

/// Replace the sequence of stablehlo.reshape, stablehlo.broadcast_in_dim, and
/// stablehlo.reshape with stablehlo.broadcast_in_dim.
struct SimplifyReshapeBroadcastInDimReshape
    : public OpRewritePattern<stablehlo::ReshapeOp> {
  using OpRewritePattern::OpRewritePattern;
  LogicalResult matchAndRewrite(stablehlo::ReshapeOp op,
                                PatternRewriter &rewriter) const override {
    auto outputType = op.getType();
    if (!succeeded(tensorrt::isUnitDimRankReducing(op.getOperand().getType(),
                                                   outputType)))
      return failure();

    auto broadcastInDimOp =
        op.getOperand().getDefiningOp<stablehlo::BroadcastInDimOp>();
    if (!broadcastInDimOp)
      return failure();

    auto reshapeOp =
        broadcastInDimOp.getOperand().getDefiningOp<stablehlo::ReshapeOp>();
    if (!reshapeOp)
      return failure();
    auto inputType = reshapeOp.getOperand().getType();
    if (!succeeded(
            tensorrt::isUnitDimRankExpanding(inputType, reshapeOp.getType())))
      return failure();

    int64_t inputRank = inputType.getRank();
    int64_t outputRank = outputType.getRank();
    if (inputRank < outputRank)
      return failure();

    // Drop input operand's front to match for outputRank if and only if
    // dimSize=1
    int64_t gap = inputRank - outputRank;
    for (int64_t i = 0; i < gap; i++)
      if (inputType.getDimSize(i) != 1)
        return failure();

    auto getTargetReshapeOp = [&](int64_t gap) {
      if (gap == 0)
        return reshapeOp;

      // When gap > 0
      auto reshapeOp1 = rewriter.create<stablehlo::ReshapeOp>(
          reshapeOp.getLoc(),
          inputType.clone(inputType.getShape().drop_front(gap)),
          reshapeOp.getOperand());
      auto reshapeOp2 = rewriter.create<stablehlo::ReshapeOp>(
          reshapeOp.getLoc(), reshapeOp->getResultTypes(),
          reshapeOp1->getResults());
      rewriter.replaceOp(reshapeOp, reshapeOp2->getResults());
      return reshapeOp2;
    };

    auto isIncreasing = [](ArrayRef<int64_t> seq) {
      for (size_t i = 1; i < seq.size(); ++i)
        if (seq[i] <= seq[i - 1])
          return false;
      return true;
    };

    stablehlo::ReshapeOp targetReshapeOp = getTargetReshapeOp(gap);
    auto targetInputType = targetReshapeOp.getOperand().getType();

    if (!isIncreasing(broadcastInDimOp.getBroadcastDimensions()) ||
        !succeeded(tensorrt::checkLhsShapeBroadcastableToRhs(
            targetInputType.getShape(), outputType.getShape())))
      return failure();

    rewriter.replaceOpWithNewOp<stablehlo::BroadcastInDimOp>(
        op, outputType, targetReshapeOp.getOperand(),
        llvm::to_vector(llvm::seq<int64_t>(0, targetInputType.getRank())));
    return success();
  }
};

//===----------------------------------------------------------------------===//
// ConvertOp
//===----------------------------------------------------------------------===//

/// Fold `stablehlo.convert` with the constant input.
struct ConstFoldConvert : public OpRewritePattern<stablehlo::ConvertOp> {
  using OpRewritePattern::OpRewritePattern;
  LogicalResult matchAndRewrite(stablehlo::ConvertOp op,
                                PatternRewriter &rewriter) const override {
    ElementsAttr operandValue{};
    if (!matchPattern(op.getOperand(), m_Constant(&operandValue)) ||
        exceedsSizeLimit(operandValue))
      return failure();

    auto attr =
        mlir::constantFoldConvert(op.getType().getElementType(), operandValue);
    if (!attr)
      return failure();
    return replaceOpWithNewOpAndMaybeCast<stablehlo::ConstantOp>(rewriter, op,
                                                                 attr);
  }
};

/// Rewrites two consecutive convert operations with a single, whenever
/// possible. For replacement to happen, first conversion should happen to
/// higher bit width data type.
struct EliminateCascadedConverts
    : public OpRewritePattern<stablehlo::ConvertOp> {
  using OpRewritePattern::OpRewritePattern;
  LogicalResult matchAndRewrite(stablehlo::ConvertOp op,
                                PatternRewriter &rewriter) const override {
    auto parentConvert = op.getOperand().getDefiningOp<ConvertOp>();
    if (!parentConvert)
      return failure();
    auto firstType = parentConvert.getOperand().getType().getElementType();
    auto secondType = op.getOperand().getType().getElementType();
    auto thirdType = op.getType().getElementType();
    // All types should be same and bit width should increase from the
    // `firstType` -> `secondType`.
    if (isa<FloatType>(firstType) && isa<FloatType>(secondType) &&
        isa<FloatType>(thirdType) &&
        secondType.getIntOrFloatBitWidth() >
            firstType.getIntOrFloatBitWidth()) {
      rewriter.replaceOpWithNewOp<ConvertOp>(op, op.getType(),
                                             parentConvert.getOperand());
      return success();
    }
    if (isa<IntegerType>(firstType) && isa<IntegerType>(secondType) &&
        isa<IntegerType>(thirdType) &&
        secondType.getIntOrFloatBitWidth() >
            firstType.getIntOrFloatBitWidth()) {
      rewriter.replaceOpWithNewOp<ConvertOp>(op, op.getType(),
                                             parentConvert.getOperand());
      return success();
    }
    return failure();
  }
};

//===----------------------------------------------------------------------===//
// SqrtOp
//===----------------------------------------------------------------------===//

/// Folds `stablehlo::SqrtOp` for float operands.
struct SqrtOpFolder : public OpRewritePattern<stablehlo::SqrtOp> {
  using OpRewritePattern::OpRewritePattern;

  LogicalResult matchAndRewrite(stablehlo::SqrtOp op,
                                PatternRewriter &rewriter) const override {
    // This op can accept Float and Complex types. We only handle float here.
    FloatType elementType = dyn_cast<FloatType>(op.getType().getElementType());
    if (!elementType)
      return failure();

    // Check for constant operand.
    ElementsAttr inpAttr{};
    if (!matchPattern(op.getOperand(), m_Constant(&inpAttr)) ||
        exceedsSizeLimit(inpAttr))
      return failure();

    Attribute foldedResult =
        constFoldUnaryOpConditional<FloatAttr, FloatAttr::ValueType, void>(
            {inpAttr}, [&](const APFloat &v) -> std::optional<APFloat> {
              if (v.isNegative() || v.isNaN())
                return std::nullopt;
              if (elementType.isF64())
                return APFloat(sqrt(v.convertToDouble()));
              return roundToMatchingMlirType(
                  elementType, APFloat(sqrtf(v.convertToFloat())));
            });
    if (!foldedResult)
      return failure();
    return replaceOpWithNewOpAndMaybeCast<stablehlo::ConstantOp>(rewriter, op,
                                                                 foldedResult);
  }
};

//===----------------------------------------------------------------------===//
// RsqrtOp
//===----------------------------------------------------------------------===//

/// Fold `stablehlo.rsqrt` with the constant producer.
struct RsqrtFolder : public OpRewritePattern<stablehlo::RsqrtOp> {
  using OpRewritePattern::OpRewritePattern;
  LogicalResult matchAndRewrite(stablehlo::RsqrtOp op,
                                PatternRewriter &rewriter) const override {
    // This op can accept Float and Complex types. We only handle float here.
    // Also, don't fold if we're over the size limit.
    FloatType elementType = dyn_cast<FloatType>(op.getType().getElementType());
    if (!elementType)
      return failure();

    // Check for constant operand.
    DenseElementsAttr attr{};
    if (!matchPattern(op.getOperand(), m_Constant(&attr)) ||
        exceedsSizeLimit(attr))
      return failure();

    Attribute foldedResult =
        constFoldUnaryOpConditional<FloatAttr, FloatAttr::ValueType, void>(
            attr, [&](const APFloat &v) -> std::optional<APFloat> {
              if (v.isNegative() || v.isNaN())
                return std::nullopt;
              if (elementType.isF64())
                return APFloat(1.0 / sqrt(v.convertToDouble()));
              return roundToMatchingMlirType(
                  elementType, APFloat(1.0f / sqrtf(v.convertToFloat())));
            });
    if (!foldedResult)
      return failure();
    return replaceOpWithNewOpAndMaybeCast<stablehlo::ConstantOp>(rewriter, op,
                                                                 foldedResult);
  }
};
} // namespace

//===----------------------------------------------------------------------===//
// CompareOp
//===----------------------------------------------------------------------===//

template <typename Convert>
static ElementsAttr compareFolder(RankedTensorType resultType,
                                  ElementsAttr lhsAttr, ElementsAttr rhsAttr) {
  DenseElementsAttr lhs = dyn_cast<DenseElementsAttr>(lhsAttr);
  DenseElementsAttr rhs = dyn_cast<DenseElementsAttr>(rhsAttr);
  if (!lhs || !rhs)
    return nullptr;
  assert(lhs.getType() == rhs.getType() && "expected equal type lhs/rhs");

  if (!isa<FloatType>(lhs.getType().getElementType()))
    return nullptr;

  if (lhs.isSplat() && rhs.isSplat())
    return DenseElementsAttr::get(
        resultType,
        Convert()(lhs.getSplatValue<APFloat>(), rhs.getSplatValue<APFloat>()));

  SmallVector<bool> values;
  values.reserve(lhs.getNumElements());
  for (auto [lVal, rVal] :
       llvm::zip(lhs.getValues<APFloat>(), rhs.getValues<APFloat>()))
    values.push_back(Convert()(lVal, rVal));
  return DenseElementsAttr::get(cast<ShapedType>(resultType), values);
}

namespace {
struct ConstFoldCompare : public OpRewritePattern<stablehlo::CompareOp> {
  using OpRewritePattern::OpRewritePattern;

  LogicalResult matchAndRewrite(stablehlo::CompareOp op,
                                PatternRewriter &rewriter) const override {
    if (!isa<FloatType>(op.getLhs().getType().getElementType()) ||
        !isa<FloatType>(op.getRhs().getType().getElementType()))
      return rewriter.notifyMatchFailure(op->getLoc(),
                                         "lhs and rhs should be float");
    if (!op.getType().hasStaticShape())

      return rewriter.notifyMatchFailure(op->getLoc(),
                                         "result type must be static");

    ElementsAttr lhsAttr{};
    if (!matchPattern(op.getLhs(), m_Constant(&lhsAttr)))
      return rewriter.notifyMatchFailure(op->getLoc(),
                                         "lhs needs to be a constant");
    ElementsAttr rhsAttr{};
    if (!matchPattern(op.getRhs(), m_Constant(&rhsAttr)))
      return rewriter.notifyMatchFailure(op->getLoc(),
                                         "rhs needs to be a constant");

    ComparisonDirection direction = op.getComparisonDirection();

    if (exceedsSizeLimit(lhsAttr, rhsAttr))
      return failure();

// Upstream StableHLO `StablehloAggresiveSimplification` pass has folders for
// integer type.
#define COMPARE_FOLDER(comparison, Func)                                       \
  if (direction == comparison) {                                               \
    ElementsAttr resultFloat =                                                 \
        compareFolder<Func<APFloat>>(op.getType(), lhsAttr, rhsAttr);          \
    if (!resultFloat)                                                          \
      return failure();                                                        \
    return replaceOpWithNewOpAndMaybeCast<stablehlo::ConstantOp>(rewriter, op, \
                                                                 resultFloat); \
  }

    COMPARE_FOLDER(ComparisonDirection::EQ, std::equal_to);
    COMPARE_FOLDER(ComparisonDirection::NE, std::not_equal_to);
    COMPARE_FOLDER(ComparisonDirection::LT, std::less);
    COMPARE_FOLDER(ComparisonDirection::LE, std::less_equal);
    COMPARE_FOLDER(ComparisonDirection::GT, std::greater);
    COMPARE_FOLDER(ComparisonDirection::GE, std::greater_equal);
#undef COMPARE_FOLDER
    return success();
  }
};

/// Perform constant folding for 'stablehlo.div'. Note that this only handles
/// floating-point element types since the upstream folder handles integer
/// element types.
struct ConstFoldDiv : public OpRewritePattern<stablehlo::DivOp> {
  using OpRewritePattern::OpRewritePattern;

  LogicalResult matchAndRewrite(stablehlo::DivOp op,
                                PatternRewriter &rewriter) const override {
    DenseFPElementsAttr lhsAttr{}, rhsAttr{};
    if (!matchPattern(op.getLhs(), m_Constant(&lhsAttr)) ||
        !matchPattern(op.getRhs(), m_Constant(&rhsAttr)) ||
        exceedsSizeLimit(lhsAttr, rhsAttr))
      return failure();

    DenseFPElementsAttr result = llvm::dyn_cast_if_present<DenseFPElementsAttr>(
        constFoldBinaryOp<FloatAttr>(
            {lhsAttr, rhsAttr},
            [](const APFloat &a, const APFloat &b) { return a / b; }));
    if (!result)
      return failure();
    return replaceOpWithNewOpAndMaybeCast<ConstantOp>(rewriter, op, result);
  }
};

/// Perform constant folding for 'stablehlo.floor' (round toward negative
/// infinity).
struct ConstFoldFloor : public OpRewritePattern<stablehlo::FloorOp> {
  using OpRewritePattern::OpRewritePattern;

  LogicalResult matchAndRewrite(stablehlo::FloorOp op,
                                PatternRewriter &rewriter) const override {
    DenseFPElementsAttr operandAttr{};
    if (!matchPattern(op.getOperand(), m_Constant(&operandAttr)) ||
        exceedsSizeLimit(operandAttr))
      return failure();

    DenseFPElementsAttr result = llvm::dyn_cast_if_present<DenseFPElementsAttr>(
        constFoldUnaryOp<FloatAttr>({operandAttr}, [](const APFloat &a) {
          APFloat result(a);
          result.roundToIntegral(llvm::RoundingMode::TowardNegative);
          return result;
        }));
    if (!result)
      return failure();

    return replaceOpWithNewOpAndMaybeCast<ConstantOp>(rewriter, op, result);
  }
};

/// Perform constant folding for 'stablehlo.sub'. Note that this only handles
/// floating-point element types since the upstream folder handles integer
/// element types.
struct ConstFoldSub : public OpRewritePattern<stablehlo::SubtractOp> {
  using OpRewritePattern::OpRewritePattern;

  LogicalResult matchAndRewrite(stablehlo::SubtractOp op,
                                PatternRewriter &rewriter) const override {
    DenseFPElementsAttr lhsAttr{}, rhsAttr{};
    if (!matchPattern(op.getLhs(), m_Constant(&lhsAttr)) ||
        !matchPattern(op.getRhs(), m_Constant(&rhsAttr)) ||
        exceedsSizeLimit(lhsAttr, rhsAttr))
      return failure();

    DenseFPElementsAttr result = llvm::dyn_cast_if_present<DenseFPElementsAttr>(
        constFoldBinaryOp<FloatAttr>(
            {lhsAttr, rhsAttr},
            [](const APFloat &a, const APFloat &b) { return a - b; }));
    if (!result)
      return failure();
    return replaceOpWithNewOpAndMaybeCast<ConstantOp>(rewriter, op, result);
  }
};

//===----------------------------------------------------------------------===//
// IotaOp
//===----------------------------------------------------------------------===//

/// Rewrites Iota operation across multiple dimensions to a single dimension
/// Iota on 0th dimension, followed by BroadcastInDim.
struct CanonicalizeIotaToUnitRank : OpRewritePattern<IotaOp> {
  using OpRewritePattern<IotaOp>::OpRewritePattern;
  LogicalResult matchAndRewrite(IotaOp iotaOp,
                                PatternRewriter &rewriter) const override {
    RankedTensorType resultType = iotaOp.getType();
    if (resultType.getRank() < 2)
      return rewriter.notifyMatchFailure(iotaOp->getLoc(),
                                         "rank needs to be >= 2");
    uint64_t iotaDimension = iotaOp.getIotaDimension();
    RankedTensorType newIotaType = RankedTensorType::get(
        {resultType.getDimSize(iotaDimension)}, resultType.getElementType());
    Value newIotaOp = rewriter.create<IotaOp>(iotaOp->getLoc(), newIotaType,
                                              /*iota_dimension=*/0);
    SmallVector<int64_t> broadcastDims{static_cast<int64_t>(iotaDimension)};
    rewriter.replaceOpWithNewOp<BroadcastInDimOp>(iotaOp, resultType, newIotaOp,
                                                  broadcastDims);
    return success();
  }
};

//===----------------------------------------------------------------------===//
// OrOp
//===----------------------------------------------------------------------===//

struct FoldOrOp : public OpRewritePattern<stablehlo::OrOp> {
  using OpRewritePattern::OpRewritePattern;

  LogicalResult matchAndRewrite(stablehlo::OrOp op,
                                PatternRewriter &rewriter) const override {
    RankedTensorType resultType = op.getType();
    if (!resultType.hasStaticShape() ||
        resultType.getNumElements() > kFoldOpEltLimit)
      return rewriter.notifyMatchFailure(
          op->getLoc(), "result type must be static and number of "
                        "elements less than `kFoldOpEltLimit`");
    // Fold op if both operands are constants.
    ElementsAttr lhsAttr{};
    matchPattern(op.getLhs(), m_Constant(&lhsAttr));
    ElementsAttr rhsAttr{};
    matchPattern(op.getRhs(), m_Constant(&rhsAttr));

    if (lhsAttr && lhsAttr.isSplat() &&
        lhsAttr.getSplatValue<IntegerAttr>().getValue().isAllOnes()) {
      return maybeCastAndReplace(rewriter, op, op.getLhs());
    }
    if (lhsAttr && lhsAttr.isSplat() &&
        lhsAttr.getSplatValue<IntegerAttr>().getValue().isZero()) {
      return maybeCastAndReplace(rewriter, op, op.getRhs());
    }
    if (rhsAttr && rhsAttr.isSplat() &&
        rhsAttr.getSplatValue<IntegerAttr>().getValue().isAllOnes()) {
      return maybeCastAndReplace(rewriter, op, op.getRhs());
    }
    if (rhsAttr && rhsAttr.isSplat() &&
        rhsAttr.getSplatValue<IntegerAttr>().getValue().isZero()) {
      return maybeCastAndReplace(rewriter, op, op.getLhs());
    }
    // At this point, both lhs and rhs attributes are needed for the bitwise
    // compute.
    if (!rhsAttr || !lhsAttr)
      return failure();

    // We always allow splat constant, otherwise don't fold if we're over the
    // limit.
    if (exceedsSizeLimit(rhsAttr, lhsAttr))
      return failure();

    // TODO: Handle DenseResourceElementsAttr
    if (dyn_cast<DenseResourceElementsAttr>(lhsAttr) ||
        dyn_cast<DenseResourceElementsAttr>(rhsAttr))
      return failure();
    Attribute foldedResult =
        constFoldBinaryOp<IntegerAttr, IntegerAttr::ValueType, void>(
            {lhsAttr, rhsAttr}, std::bit_or<>{});
    DenseElementsAttr denseFoldedResult =
        dyn_cast_or_null<DenseElementsAttr>(foldedResult);
    if (!denseFoldedResult)
      return failure();
    return replaceOpWithNewOpAndMaybeCast<stablehlo::ConstantOp>(
        rewriter, op, denseFoldedResult);
  }
};

//===----------------------------------------------------------------------===//
// AndOp
//===----------------------------------------------------------------------===//

struct FoldAndOp : public OpRewritePattern<stablehlo::AndOp> {
  using OpRewritePattern::OpRewritePattern;

  LogicalResult matchAndRewrite(stablehlo::AndOp op,
                                PatternRewriter &rewriter) const override {
    RankedTensorType resultType = op.getType();
    if (!resultType.hasStaticShape() ||
        resultType.getNumElements() > kFoldOpEltLimit)
      return rewriter.notifyMatchFailure(
          op->getLoc(), "result type must be static and number of "
                        "elements less than `kFoldOpEltLimit`");
    // Fold op if both operands are constants.
    ElementsAttr lhsAttr{};
    matchPattern(op.getLhs(), m_Constant(&lhsAttr));
    ElementsAttr rhsAttr{};
    matchPattern(op.getRhs(), m_Constant(&rhsAttr));

    if (lhsAttr && lhsAttr.isSplat() &&
        lhsAttr.getSplatValue<IntegerAttr>().getValue().isAllOnes()) {
      return maybeCastAndReplace(rewriter, op, op.getRhs());
    }
    if (lhsAttr && lhsAttr.isSplat() &&
        lhsAttr.getSplatValue<IntegerAttr>().getValue().isZero()) {
      return maybeCastAndReplace(rewriter, op, op.getLhs());
    }
    if (rhsAttr && rhsAttr.isSplat() &&
        rhsAttr.getSplatValue<IntegerAttr>().getValue().isAllOnes()) {
      return maybeCastAndReplace(rewriter, op, op.getLhs());
    }
    if (rhsAttr && rhsAttr.isSplat() &&
        rhsAttr.getSplatValue<IntegerAttr>().getValue().isZero()) {
      return maybeCastAndReplace(rewriter, op, op.getRhs());
    }
    // At this point, both lhs and rhs attributes are needed for the bitwise
    // compute.
    if (!rhsAttr || !lhsAttr)
      return failure();

    // We always allow splat constant, otherwise don't fold if we're over the
    // limit.
    if (exceedsSizeLimit(lhsAttr, rhsAttr))
      return failure();

    // TODO: Handle DenseResourceElementsAttr
    if (dyn_cast<DenseResourceElementsAttr>(lhsAttr) ||
        dyn_cast<DenseResourceElementsAttr>(rhsAttr))
      return failure();
    Attribute foldedResult =
        constFoldBinaryOp<IntegerAttr, IntegerAttr::ValueType, void>(
            {lhsAttr, rhsAttr}, std::bit_and<>{});
    DenseElementsAttr denseFoldedResult =
        dyn_cast_or_null<DenseElementsAttr>(foldedResult);
    if (!denseFoldedResult)
      return failure();
    return replaceOpWithNewOpAndMaybeCast<stablehlo::ConstantOp>(
        rewriter, op, denseFoldedResult);
  }
};

//===----------------------------------------------------------------------===//
// SliceOp
//===----------------------------------------------------------------------===//

/// Fold `stablehlo.slice(constant)`, inserting a cast if required.
struct ConstFoldStablehloSlice : public OpRewritePattern<stablehlo::SliceOp> {
  using OpRewritePattern::OpRewritePattern;

  LogicalResult matchAndRewrite(stablehlo::SliceOp op,
                                PatternRewriter &rewriter) const override {
    ArrayRef<int64_t> start = op.getStartIndices();
    ArrayRef<int64_t> limit = op.getLimitIndices();
    ArrayRef<int64_t> stride = op.getStrides();

    DenseElementsAttr operandValue{};
    if (!matchPattern(op.getOperand(), m_Constant(&operandValue)))
      return failure();
    auto operandType = cast<RankedTensorType>(operandValue.getType());

    // Compute the expected result type using the shape inference methods.
    SmallVector<Type, 1> resultTypeVec;
    if (failed(hlo::inferSliceOp(std::nullopt, operandType, start, limit,
                                 stride, resultTypeVec)))
      return failure();
    assert(resultTypeVec.size() == 1 && "expected one result type");

    auto newResultType = cast<RankedTensorType>(resultTypeVec.front());
    if (!operandValue.isSplat() && !op.getOperand().hasOneUse() &&
        exceedsSizeLimit(operandValue))
      return rewriter.notifyMatchFailure(
          op, "result type num elements > fold limit");

    ElementsAttr resultValue = mlir::constantFoldSliceOffsetLimitStride(
        operandValue, newResultType, start, limit, stride);
    if (!resultValue)
      return rewriter.notifyMatchFailure(op, "could not compute slice");
    assert(resultValue.getShapedType().hasStaticShape());

    return replaceOpWithNewOpAndMaybeCast<stablehlo::ConstantOp>(rewriter, op,
                                                                 resultValue);
  }
};

/// Simplify trivial slices that represent an identity.
struct SimplifyTrivialSlice : public OpRewritePattern<stablehlo::SliceOp> {
  using OpRewritePattern::OpRewritePattern;

  LogicalResult matchAndRewrite(stablehlo::SliceOp op,
                                PatternRewriter &rewriter) const override {

    ArrayRef<int64_t> start = op.getStartIndices();
    ArrayRef<int64_t> limit = op.getLimitIndices();
    ArrayRef<int64_t> stride = op.getStrides();
    RankedTensorType operandType = op.getOperand().getType();
    if (!operandType.hasStaticShape() || operandType.getNumElements() == 0)
      return rewriter.notifyMatchFailure(op,
                                         "operand has dynamic or empty shape");

    // Empty tensor is handled by a different pattern.
    if (op.getType().hasStaticShape() && op.getType().getNumElements() == 0)
      return rewriter.notifyMatchFailure(op, "result is empty tensor");

    for (auto [startIdx, stopIdx, strideIdx, dimSize] :
         llvm::zip_equal(start, limit, stride, operandType.getShape())) {
      // Empty tensors replacement is handled by a different pattern.
      if (startIdx == stopIdx)
        return failure();
      if (startIdx != 0 || strideIdx != 1 || stopIdx != dimSize)
        return rewriter.notifyMatchFailure(op, "not a trivial slice");
    }

    return maybeCastAndReplace(rewriter, op, op.getOperand());
  }
};

//===----------------------------------------------------------------------===//
// ConcatenateOp
// Note that the constant folding routine is upstream in StableHlo
// simplification patterns.
//===----------------------------------------------------------------------===//

/// Drop any segments of `stablehlo.concatenate`that are empty.
struct ConcatDropEmptySegments
    : public OpRewritePattern<stablehlo::ConcatenateOp> {
  using OpRewritePattern::OpRewritePattern;

  LogicalResult matchAndRewrite(stablehlo::ConcatenateOp op,
                                PatternRewriter &rewriter) const override {
    auto isNotEmpty = [](Value value) {
      auto rtt = cast<RankedTensorType>(value.getType());
      return !rtt.hasStaticShape() || rtt.getNumElements() > 0;
    };
    if (llvm::all_of(op.getInputs(), isNotEmpty))
      return failure();
    auto newInputs =
        llvm::to_vector(llvm::make_filter_range(op.getInputs(), isNotEmpty));
    rewriter.modifyOpInPlace(
        op, [&]() { op.getInputsMutable().assign(newInputs); });
    return success();
  }
};

/// If there is only one operand, just replace with itself.
struct ConcatSingleSegment : public OpRewritePattern<stablehlo::ConcatenateOp> {
  using OpRewritePattern::OpRewritePattern;

  LogicalResult matchAndRewrite(stablehlo::ConcatenateOp op,
                                PatternRewriter &rewriter) const override {
    if (op.getInputs().size() != 1)
      return failure();
    return maybeCastAndReplace(rewriter, op, op.getInputs().front());
  }
};

//===----------------------------------------------------------------------===//
// ConstFoldGatherOnSplat
//===----------------------------------------------------------------------===//

/// Repalce `stablehlo.gather` with `stablehlo.constant` when the data operand
/// is a splat constant and the result type is statically shaped.
struct ConstFoldGatherOnSplat : public OpRewritePattern<stablehlo::GatherOp> {
  using OpRewritePattern::OpRewritePattern;
  LogicalResult matchAndRewrite(stablehlo::GatherOp op,
                                PatternRewriter &rewriter) const override {
    SplatElementsAttr splatConst{};
    RankedTensorType resultType = op.getType();
    if (!resultType.hasStaticShape() ||
        !matchPattern(op.getOperand(), m_Constant(&splatConst)))
      return failure();
    return replaceOpWithNewOpAndMaybeCast<stablehlo::ConstantOp>(
        rewriter, op,
        DenseElementsAttr::get(resultType,
                               splatConst.getSplatValue<Attribute>()));
  }
};

//===----------------------------------------------------------------------===//
// LogicalRightShiftOp
//===----------------------------------------------------------------------===//

/// Fold trivial `stablehlo.logical_shift_right` when the shift has a greater
/// width than the element type.
struct RewriteTrivialLogicalRightShiftPattern
    : public OpRewritePattern<stablehlo::ShiftRightLogicalOp> {
  using OpRewritePattern::OpRewritePattern;
  LogicalResult matchAndRewrite(stablehlo::ShiftRightLogicalOp op,
                                PatternRewriter &rewriter) const override {
    TensorType resultType = op.getType();

    // Make sure we rule out index type, since 'getElementTypeBitWidth' will
    // fail in that case.
    if (resultType.isIndex() || !resultType.hasStaticShape())
      return failure();

    int64_t bitWidth = resultType.getElementTypeBitWidth();
    ElementsAttr attr;

    // Try to match a constant shift amount.
    if (!matchPattern(op.getRhs(), m_Constant(&attr)) || !attr.isSplat())
      return failure();

    int64_t shiftAmount = attr.getSplatValue<APInt>().getSExtValue();
    if (shiftAmount < bitWidth)
      return failure();
    return replaceOpWithNewOpAndMaybeCast<stablehlo::ConstantOp>(
        rewriter, op, rewriter.getZeroAttr(resultType));
  }
};

//===----------------------------------------------------------------------===//
// Misc Patterns
//===----------------------------------------------------------------------===//

/// This patterns inserts a tensor.cast between a returned Value if the Value's
/// tensor shape does not match the corresponding function result type. This can
/// happen if the upstream StableHlo aggressive simplification pass does not
/// properly insert casts where it is supposed to. This is a relatively common
/// mistake in the upstream pass which will result in a verification error at
/// the end of the pass if left unhandled. Therefore, we insert this pattern to
/// automatically insert required casts if possible until upstream figures out
/// how to avoid this mistake from occurring.
struct FixInvalidReturnWorkaround : public OpRewritePattern<func::ReturnOp> {
  using OpRewritePattern::OpRewritePattern;

  LogicalResult matchAndRewrite(func::ReturnOp op,
                                PatternRewriter &rewriter) const override {
    FunctionType funcType =
        op->getParentOfType<func::FuncOp>().getFunctionType();
    bool changed = false;
    SmallVector<Value> newOperands(op.getOperands());
    for (auto [idx, value] : llvm::enumerate(op.getOperands())) {
      if (funcType.getResult(idx) == value.getType())
        continue;
      // If it is not a tensor type, then something else has gone horribly
      // wrong, we can't fix it.
      auto tensorType = dyn_cast<RankedTensorType>(value.getType());
      auto desiredType = dyn_cast<RankedTensorType>(funcType.getResult(idx));
      if (!tensorType || !desiredType)
        continue;

      // Check for cast compatibility. If not cast compatible, then something
      // else has gone horribly wrong, we can't fix it.
      if (!tensor::CastOp::areCastCompatible(tensorType, desiredType))
        continue;

      auto castOp =
          rewriter.create<tensor::CastOp>(value.getLoc(), desiredType, value);
      newOperands[idx] = castOp;
      changed = true;
    }
    if (!changed)
      return failure();
    rewriter.modifyOpInPlace(
        op, [&]() { op.getOperandsMutable().assign(newOperands); });
    return success(changed);
  }
};

/// Fold `stablehlo.op(..., tensor.cast(x)... )` to `stablehlo.op(..., x, ...)`
/// if the cast is a generalizing cast (it is removing some static dims of the
/// type of  `x` and replacing them with dynamic dimensions).
struct AbsorbTensorCastProducer : public RewritePattern {
  AbsorbTensorCastProducer(MLIRContext *ctx, PatternBenefit benefit = 1)
      : RewritePattern(MatchAnyOpTypeTag{}, benefit, ctx) {}

  LogicalResult matchAndRewrite(Operation *op,
                                PatternRewriter &rewriter) const override {
    if (!isa_and_present<stablehlo::StablehloDialect>(op->getDialect()) ||
        // Composite op types cannot be refined in-place.
        isa<stablehlo::CompositeOp>(op))
      return failure();

    // For each operand, try to absorb the cast operation. For most StableHLO
    // ops, this is legal, but for some operations that have additional
    // constraints, the legality of this depends on which operand is being
    // refined.
    auto hasGeneralizingCast = [](OpOperand &operand) -> tensor::CastOp {
      if (!canUpdateTypeWithoutCast(operand))
        return nullptr;
      Value value = operand.get();
      auto rtt = cast<RankedTensorType>(value.getType());
      auto castOp = value.getDefiningOp<tensor::CastOp>();
      if (!castOp)
        return nullptr;
      auto operandType =
          dyn_cast<RankedTensorType>(castOp.getOperand().getType());
      if (castOp && operandType &&
          tensorrt::isTargetRefinementOfSource(rtt.getShape(),
                                               operandType.getShape()))
        return castOp;
      return nullptr;
    };
    bool changed = false;
    SmallVector<Value> newInputs;
    for (OpOperand &v : op->getOpOperands()) {
      auto castOp = hasGeneralizingCast(v);
      changed |= castOp != nullptr;
      newInputs.push_back(castOp ? castOp.getOperand() : v.get());
    }
    if (!changed)
      return failure();
    rewriter.modifyOpInPlace(op, [&]() { op->setOperands(newInputs); });
    return success();
  }
};
} // namespace

<<<<<<< HEAD

=======
>>>>>>> d37e4f8a
/// Populates patterns that are temporarily reproduced here from upstream
/// commits we have not yet integrated.
static void populateFutureUpstreamPatterns(RewritePatternSet &patterns);

void stablehlo_ext::populateStableHloAbsorbTensorCastPatterns(
    RewritePatternSet &patterns) {
  patterns.add<AbsorbTensorCastProducer>(patterns.getContext());
}

namespace {
class ConstantFoldingPass
    : public stablehlo_ext::impl::ConstantFoldingPassBase<ConstantFoldingPass> {
public:
  using Base::Base;

  void runOnOperation() override {
    Operation *op = getOperation();
    MLIRContext *ctx = &getContext();
    RewritePatternSet patterns(ctx);
    // clang-format off
    patterns.insert<
        BroadcastInDimOpCanon,
        CanonicalizeIotaToUnitRank,
        CombineConsecutiveTranspose,
        ConcatDropEmptySegments,
        ConcatSingleSegment,
        ConstFoldCompare,
        ConstFoldConvert,
        ConstFoldDiv,
        ConstFoldFloor,
        ConstFoldGatherOnSplat,
        ConstFoldReshape,
        ConstFoldSub,
        ConstFoldStablehloSlice,
        ConstFoldTranspose,
        EliminateCascadedConverts,
        FixInvalidReturnWorkaround,
        FoldAndOp,
        FoldOrOp,
        RewriteTrivialLogicalRightShiftPattern,
        RsqrtFolder,
        SimplifyReshapeBroadcastInDimReshape,
        SimplifyTrivialMinOrTrivalMax<MaxOp>,
        SimplifyTrivialMinOrTrivalMax<MinOp>,
        SimplifyTrivialSlice,
        SqrtOpFolder
      >(ctx);
    // clang-format on
    populateFutureUpstreamPatterns(patterns);
    populateStableHloAbsorbTensorCastPatterns(patterns);
    stablehlo::populateStablehloCanonicalizationPatterns(ctx, &patterns);
    tensor::EmptyOp::getCanonicalizationPatterns(patterns, ctx);
    tensor::CastOp::getCanonicalizationPatterns(patterns, ctx);

    GreedyRewriteConfig config{};
    config.useTopDownTraversal = true;
    if (failed(applyPatternsAndFoldGreedily(op, std::move(patterns), config))) {
      emitError(op->getLoc())
          << "failed to apply patterns in " << getArgument();
      ;
      return signalPassFailure();
    }
  }
};
} // namespace

//===----------------------------------------------------------------------===//
/// The  patterns below this point are reproduced from
/// https://github.com/openxla/stablehlo/commit/5d15ab064f165cc6773ef4ba949ac083ae8e1fea,
/// which is in upstream, but our current pinned StableHlo commit is not there
/// yet. The patterns can be removed in the next StableHLO upgrade.
///
//===----------------------------------------------------------------------===//

///
/// In cases where a concat is fed into a slice, it
/// is possible the concat can be simplified or bypassed. This checks which
/// inputs to the concat are used by the slice, either reducing the number of
/// concatenated values or entirely removes the concat. Pattern:
/// slice(concat(X,Y,Z,...),...) -> concat(slice(X),slice(Y),slice(Z))
struct SimplifySliceOfConcat : public OpRewritePattern<SliceOp> {
  using OpRewritePattern::OpRewritePattern;

  LogicalResult matchAndRewrite(SliceOp slice,
                                PatternRewriter &rewriter) const override {
    RankedTensorType resultTy = slice.getType();
    if (!resultTy.hasStaticShape())
      return rewriter.notifyMatchFailure(slice, "result shape not static");

    auto concat = slice.getOperand().getDefiningOp<ConcatenateOp>();
    if (!concat)
      return rewriter.notifyMatchFailure(slice, "slice input not concat");

    RankedTensorType concatType = concat.getType();
    uint64_t dimension = concat.getDimension();

    ArrayRef<int64_t> start = slice.getStartIndices();
    ArrayRef<int64_t> limit = slice.getLimitIndices();

    int64_t sliceStart = start[dimension];
    int64_t sliceLimit = limit[dimension];

    // We need to determine what inputs from the concat affect the slice, and
    // how the bounds of the slice need to be updated for the minimally required
    // inputs.
    int64_t runningSize = 0;
    int64_t frontOffset = concatType.getShape()[dimension];

    auto subsetStart = concat.operand_end();
    auto subsetEnd = concat.operand_end();
    for (auto it = concat.operand_begin(); it < concat.operand_end(); ++it) {
      Value input = *it;
      auto inputTy = cast<RankedTensorType>(input.getType());
      if (inputTy.isDynamicDim(dimension))
        return rewriter.notifyMatchFailure(
            slice, "concat input has dynamic dimension");

      int64_t dimSize = inputTy.getShape()[dimension];

      // If this position is in the slice its the start of the subset and we
      // need to update the start and limit values.
      if (runningSize + dimSize > sliceStart &&
          subsetStart == concat.operand_end()) {
        subsetStart = it;
        frontOffset = runningSize;
      }

      // Determine the last required offset.
      if (runningSize < sliceLimit) {
        subsetEnd = it + 1;
      }

      runningSize += dimSize;
    }

    auto subsetSize = subsetEnd - subsetStart;
    // We need all inputs so no optimization.
    if (subsetSize == concat.getNumOperands())
      return rewriter.notifyMatchFailure(slice,
                                         "slice needs all concat inputs");

    // If there's nothing to slice that means the output is an empty tensor and
    // there is dead code. We do nothing here and rely on other passes to clean
    // this up.
    if (subsetSize == 0)
      return rewriter.notifyMatchFailure(slice, "slice is empty");

    if (subsetSize > 1 && !concat.getResult().hasOneUse())
      return rewriter.notifyMatchFailure(slice,
                                         "slice is not the only concat user");

    auto concatRange = OperandRange(subsetStart, subsetEnd);
    auto newConcat = rewriter.create<ConcatenateOp>(
        concat.getLoc(), concatRange, concat.getDimension());

    SmallVector<int64_t> newStart(start);
    SmallVector<int64_t> newLimit(limit);
    newStart[dimension] -= frontOffset;
    newLimit[dimension] -= frontOffset;

    rewriter.replaceOpWithNewOp<SliceOp>(
        slice, newConcat, rewriter.getDenseI64ArrayAttr(newStart),
        rewriter.getDenseI64ArrayAttr(newLimit), slice.getStrides());
    return success();
  }
};

/// Flatten sequential concatenations as long as the parent concatenation either
/// has a single use or is <= 32 elements.
class SimplifyConcatOfConcatPattern
    : public OpRewritePattern<stablehlo::ConcatenateOp> {
  using OpRewritePattern::OpRewritePattern;
  LogicalResult matchAndRewrite(ConcatenateOp op,
                                PatternRewriter &rewriter) const override {
    auto getFlattenedOperands = [&](const Value &val) -> ValueRange {
      auto definingOp = dyn_cast_or_null<ConcatenateOp>(val.getDefiningOp());
      if (!definingOp || definingOp.getDimension() != op.getDimension())
        return val;
      if (definingOp->hasOneUse())
        return definingOp.getInputs();
      if (!definingOp.getType().hasStaticShape())
        return val;
      if (definingOp.getType().getNumElements() <= 32)
        return definingOp.getInputs();
      return val;
    };

    bool needToFlatten = false;
    int operandCount = 0;
    for (Value val : op.getInputs()) {
      ValueRange result = getFlattenedOperands(val);
      if (result.size() != 1 || result[0] != val)
        needToFlatten = true;
      operandCount += result.size();
    }
    if (!needToFlatten)
      return rewriter.notifyMatchFailure(op, "no need to flatten");

    llvm::SmallVector<Value, 6> newOperands;
    newOperands.reserve(operandCount);
    for (Value operand : op.getInputs())
      llvm::append_range(newOperands, getFlattenedOperands(operand));

    rewriter.modifyOpInPlace(op, [&] { op->setOperands(newOperands); });
    return success();
  }
};

void populateFutureUpstreamPatterns(RewritePatternSet &patterns) {
  patterns.add<SimplifySliceOfConcat, SimplifyConcatOfConcatPattern>(
      patterns.getContext());
}<|MERGE_RESOLUTION|>--- conflicted
+++ resolved
@@ -1065,10 +1065,6 @@
 };
 } // namespace
 
-<<<<<<< HEAD
-
-=======
->>>>>>> d37e4f8a
 /// Populates patterns that are temporarily reproduced here from upstream
 /// commits we have not yet integrated.
 static void populateFutureUpstreamPatterns(RewritePatternSet &patterns);
