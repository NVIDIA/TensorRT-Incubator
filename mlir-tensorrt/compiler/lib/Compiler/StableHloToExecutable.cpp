--- conflicted
+++ resolved
@@ -145,71 +145,6 @@
 } // namespace
 
 //===----------------------------------------------------------------------===//
-<<<<<<< HEAD
-// StableHLO Signature Refinement Entrypoint
-//===----------------------------------------------------------------------===//
-
-mlirtrt::StatusOr<mlir::FunctionType>
-compiler::getStableHLOProgramRefinedSignature(
-    CompilerClient &client, mlir::ModuleOp module,
-    const StableHLOProgramSignatureRefinementOptions &options) {
-
-#ifndef NDEBUG
-  //===----------------------------------------------------------------------===//
-  // Set debug options.
-  //===----------------------------------------------------------------------===//
-  if (options.debugOptions.enableLLVMDebugFlag) {
-    SmallVector<const char *> debugTypeLiterals =
-        llvm::map_to_vector(options.debugOptions.llvmDebugTypes,
-                            [](const std::string &x) { return x.c_str(); });
-    llvm::setCurrentDebugTypes(debugTypeLiterals.data(),
-                               debugTypeLiterals.size());
-    llvm::DebugFlag = true;
-  }
-#endif
-
-  //===----------------------------------------------------------------------===//
-  // Setup pass manager
-  //===----------------------------------------------------------------------===//
-
-  mlir::PassManager pm(module->getContext());
-  if (failed(setupPassManager(pm, options.debugOptions))) {
-    /// TODO: Ignored. This can fail if pass manager static CL options were not
-    /// registered/initialized. This happens through invocation of e.g. this
-    /// function in e.g. Python bindings or standalone calls to C++ or C API
-    /// without doing all the typical static CL setup. We should instead be
-    /// accepting a PassManager here that has already been setup to the caller's
-    /// specifications.
-  }
-
-  // Add pre-processing passes.
-  {
-    mlir::StableHloInputOptions opts{};
-    opts.legalizeControlFlowToSCF = false;
-    opts.preserveChloErf = true;
-    opts.preserveChloTopK = true;
-    mlir::buildStablehloPreProcessingPipeline(pm, opts);
-  }
-
-  // Run pass pipeline.
-  if (mlir::failed(pm.run(module)))
-    return getStatusWithMsg(StatusCode::InternalError,
-                            "failed to run compilation pipeline");
-
-  // Get the signature.
-  auto func = llvm::dyn_cast_or_null<func::FuncOp>(
-      module.lookupSymbol(options.funcName));
-  if (!func)
-    return getInvalidArgStatus(
-        "function with name {0} does not exist in the MLIR module",
-        options.funcName);
-
-  return func.getFunctionType();
-}
-
-//===----------------------------------------------------------------------===//
-=======
->>>>>>> 87733ec9
 // StableHLOToExecutableOptions
 //===----------------------------------------------------------------------===//
 
