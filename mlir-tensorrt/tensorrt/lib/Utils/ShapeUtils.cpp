--- conflicted
+++ resolved
@@ -114,27 +114,17 @@
     if (allEqual)
       return dimSizes.front();
 
-<<<<<<< HEAD
-    // Some dims are '1', all other dims are equal to another fixed number or
-    // dynamic.
-=======
     // Mixture of fixed or unkown extents.
->>>>>>> 87733ec9
     std::optional<int64_t> nonUnitSize{};
     for (int64_t dimSize : dimSizes) {
       // Extent of 1 is always valid.
       if (dimSize == 1)
         continue;
-<<<<<<< HEAD
-      if (ShapedType::isDynamic(dimSize))
-        continue;
-=======
       // Dynamic extent is always valid.
       if (ShapedType::isDynamic(dimSize))
         continue;
       // If a extent > 1 is present, check that it matches any previously seen
       // static >1 extent.
->>>>>>> 87733ec9
       if (nonUnitSize && dimSize == *nonUnitSize)
         continue;
       if (nonUnitSize && dimSize != *nonUnitSize)
