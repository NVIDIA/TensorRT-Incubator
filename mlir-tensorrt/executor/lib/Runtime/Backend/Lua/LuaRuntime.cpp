//===- LuaRuntime.cpp ------ ----------------------------------------------===//
//
// SPDX-FileCopyrightText: Copyright 2024 NVIDIA CORPORATION & AFFILIATES.
// All rights reserved.
// SPDX-License-Identifier: Apache-2.0
//
// Licensed under the Apache License, Version 2.0 (the "License");
// you may not use this file except in compliance with the License.
// You may obtain a copy of the License at
//
// http://www.apache.org/licenses/LICENSE-2.0
//
// Unless required by applicable law or agreed to in writing, software
// distributed under the License is distributed on an "AS IS" BASIS,
// WITHOUT WARRANTIES OR CONDITIONS OF ANY KIND, either express or implied.
// See the License for the specific language governing permissions and
// limitations under the License.
//
//===----------------------------------------------------------------------===//
///
/// Implementation of Lua runtime and high-level entrypoints for Lua code
/// execution.
///
//===----------------------------------------------------------------------===//
#include "mlir-executor/Runtime/Backend/Lua/LuaRuntime.h"
#include "mlir-executor/Runtime/API/API.h"
#include "mlir-executor/Runtime/API/ExecutableFlatbuffer.h"
#include "mlir-executor/Runtime/Backend/Common/CUDACommon.h"
#include "mlir-executor/Runtime/Backend/Common/CommonRuntime.h"
#include "mlir-executor/Runtime/Backend/Lua/LuaRegistration.h"
#include "mlir-executor/Runtime/Backend/Lua/Modules/CUDA/CudaModule.h"
#include "mlir-executor/Runtime/Backend/Lua/Modules/Core/CoreModule.h"
#include "mlir-executor/Runtime/Backend/Lua/Modules/CuBLAS/CuBLASModule.h"
#include "mlir-executor/Runtime/Backend/Lua/Modules/NCCL/NcclModule.h"
#include "mlir-executor/Runtime/Backend/Lua/Modules/TensorRT/TensorRTModule.h"
#include "mlir-executor/Runtime/Backend/Lua/Modules/Utils/MemRefUtils.h"
#include "mlir-executor/Runtime/Backend/Utils/NvtxUtils.h"
#include "mlir-executor/Runtime/Support/Support.h"
#include "mlir-executor/Support/Allocators.h"
#include "mlir-executor/Support/Status.h"
#include "llvm/ADT/STLExtras.h"
#include "llvm/Support/Alignment.h"
#include <memory>

#if defined(__clang__)
#pragma GCC diagnostic push
#pragma GCC diagnostic ignored "-Wgnu-zero-variadic-macro-arguments"
#endif
#include "cuda_fp16.h"
#include "cuda_fp8.h"
#if defined(__clang__)
#pragma GCC diagnostic pop
#endif

using namespace mlirtrt;
using namespace mlirtrt::runtime;

static constexpr uint64_t kMinConstantBufferByteAlignment = 8;

#ifndef MLIR_EXECUTOR_ENABLE_NCCL
/// Registers functions that are dependent on certain parameters like the
/// device number and ncclUniqueId. This is usually called late just before
/// execution.
static void registerDefaultDeviceDependentMethods(lua_State *state,
                                                  int32_t numDevices,
                                                  int32_t deviceIdx) {
  sol::state_view lua(state);
  lua["__spmd_global_num_ranks"] = [numDevices](sol::this_state state) {
    return numDevices;
  };
  lua["__spmd_global_rank"] = [deviceIdx](sol::this_state state) {
    return deviceIdx;
  };
}

#endif

static void registerLuaRuntimeMethodsCommon(
    lua_State *state, PinnedMemoryAllocator *pinnedMemoryAllocator,
    AllocTracker *allocTracker, ResourceTracker *resourceTracker) {
  registerExecutorCoreModuleLuaRuntimeMethods(state, pinnedMemoryAllocator,
                                              allocTracker);

#ifdef MLIR_EXECUTOR_ENABLE_CUDA
  registerExecutorCUDAModuleLuaRuntimeMethods(
      state, allocTracker, pinnedMemoryAllocator, resourceTracker);
#endif

#ifdef MLIR_EXECUTOR_ENABLE_CUBLAS
  registerExecutorCuBLASModuleLuaRuntimeMethods(state, allocTracker,
                                                resourceTracker);
#endif

#ifdef MLIR_EXECUTOR_ENABLE_TENSORRT
  registerExecutorTensorRTModuleLuaRuntimeMethods(
      state, pinnedMemoryAllocator, allocTracker, resourceTracker);
#endif
}

void mlirtrt::runtime::registerLuaRuntimeMethods(
    lua_State *state, const RuntimeSessionOptions &options,
    PinnedMemoryAllocator *pinnedMemoryAllocator, AllocTracker *allocTracker,
    ResourceTracker *resourceTracker) {
  registerLuaRuntimeMethodsCommon(state, pinnedMemoryAllocator, allocTracker,
                                  resourceTracker);
#ifdef MLIR_EXECUTOR_ENABLE_NCCL
  registerExecutorNCCLModuleLuaRuntimeMethods(state, resourceTracker);
  registerDeviceDependentNCCLMethods(state, options.getNumDevices(),
                                     options.getDeviceId(),
                                     options.getNcclUuid());
#else
  // MpiCommSizeOp/MpiCommRankOp are used to get the device count and id. When
  // not building with NCCL, always use device 0. This is not constraining
  // because user can always set CUDA_VISIBLE_DEVICES.
  registerDefaultDeviceDependentMethods(state, /*numDevices=*/1,
                                        /*deviceIdx=*/0);
#endif
}

/// If the program was compiled with NCCL enabled, then check for the
/// NCCL uuid if the system has multiple GPUs.
static Status maybeCheckForValidNcclUuid(const RuntimeSessionOptions &options) {
#if MLIR_EXECUTOR_ENABLE_NCCL

  if (options.getNumDevices() > 1 && options.getNcclUuid().empty())
    return getInternalErrorStatus(
        "number of devices is {0} but the NCCL UUID is empty",
        options.getNumDevices());

  MTRT_DBG("creating session with DeviceID={0}/{1} UUID={2}",
           options.getDeviceId(), options.getNumDevices(),
           options.getNcclUuid());

#endif
  return getOkStatus();
}

//===----------------------------------------------------------------------===//
// LuaRuntimeSession
//===----------------------------------------------------------------------===//

StatusOr<std::unique_ptr<LuaRuntimeSession>>
LuaRuntimeSession::create(RuntimeSessionOptions options,
                          ExecutableView executable,
                          LuaModuleRegistrationFunc registerExtraLuaFuncs) {
  MTRT_RETURN_IF_ERROR(maybeCheckForValidNcclUuid(options));

  auto session = std::unique_ptr<LuaRuntimeSession>(
      new LuaRuntimeSession(std::move(options), executable));
  sol::state &lua = session->getLuaState();
  lua.open_libraries(sol::lib::base, sol::lib::string, sol::lib::coroutine);

  // Register builtin methods.
  registerLuaRuntimeMethods(lua.lua_state(), session->getOptions(),
                            &session->getPinnedMemorAllocator(),
                            &session->getAllocTracker(),
                            &session->getResourceTracker());

  // Register user-provided methods.
  if (registerExtraLuaFuncs)
    registerExtraLuaFuncs(session->getLuaState().lua_state(),
                          &session->getAllocTracker(),
                          &session->getResourceTracker());

  // Load globals into the context.
  // TODO: eliminate this copy, we already own the executable.
  if (session->getExecutable()) {
    ExecutableView executable = session->getExecutable();
    MTRT_DBGF("loading %lu constants", executable.getConstants().size());
    for (ConstantView constant : executable.getConstants()) {
      size_t bytes = constant.size();
      if (!llvm::isAddrAligned(llvm::Align(kMinConstantBufferByteAlignment),
                               constant.data())) {
        MTRT_WARNV("constant (name={0}, size={1}) is not aligned to minimum "
                   "{2} bytes copying into runtime session context",
                   constant.getName(), constant.size(),
                   kMinConstantBufferByteAlignment);
        MTRT_ASSIGN_OR_RETURN(StatusOr<PointerInfo> buffer,
                              mlirtrt::runtime::allocate(
                                  session->getAllocTracker(), PointerType::host,
                                  bytes, kMinConstantBufferByteAlignment, {}));
        std::memcpy(reinterpret_cast<void *>(buffer->ptr),
                    reinterpret_cast<const void *>(constant.data()), bytes);
        lua[constant.getName()] = buffer->ptr;
        continue;
      }

      // Otherwise, just use an external view.
      lua[constant.getName()] = reinterpret_cast<uintptr_t>(constant.data());
      session->getAllocTracker().track(PointerInfo(
          reinterpret_cast<uintptr_t>(constant.data()), constant.size(),
          PointerType::host, PointerOwner::external));
    }

    // Load the main Lua script.
    sol::protected_function_result result =
        lua.script(executable.getCode(), sol::script_pass_on_error);
    if (!result.valid()) {
      sol::error err = result;
      return getStatusWithMsg(StatusCode::InternalError,
                              "failed to load lua script: ", err.what());
    }
  }

  // Call the executor_init_globals function, if present.
  sol::protected_function initGlobals = lua["executor_init_globals"];
  if (initGlobals.get_type() == sol::type::function) {
    if (!initGlobals.is<std::function<void()>>())
      return getStatusWithMsg(StatusCode::InternalError,
                              "executor_init_globals function should have "
                              "signature function<void()>");
    sol::protected_function_result result = initGlobals();
    if (!result.valid()) {
      sol::error err(result);
      return getStatusWithMsg(StatusCode::InternalError,
                              "failed to initialize globals: ", err.what());
    }
  }

  return session;
}

/// Get the primary stream for the loaded executable to use.
CudaStream LuaRuntimeSession::getCudaStream() {
#ifdef MLIR_EXECUTOR_ENABLE_CUDA
  auto stream = state["stream0"].get<CudaStream>();
  return stream;
#else
  llvm::report_fatal_error("runtime not compiled with CUDA support");
#endif
}

/// Set the primary stream for the loaded executable to use.
Status LuaRuntimeSession::setCudaStream(CudaStream stream) {
#ifdef MLIR_EXECUTOR_ENABLE_CUDA
  state["stream0"] = CudaStreamPtr(stream);
  return getOkStatus();
#else
  return getInternalErrorStatus("runtime not compiled with CUDA support");
#endif
}

//===----------------------------------------------------------------------===//
// Convenience Functions
//===----------------------------------------------------------------------===//

StatusOr<int64_t> mlirtrt::runtime::runExecutorLuaScript(
    std::string_view luaScript,
    LuaRuntimeSession::LuaModuleRegistrationFunc registerExtraLuaFuncs) {
  ADD_RUNTIME_MODULE_RANGE("runtime_runExecutorLuaScript");

  StatusOr<std::unique_ptr<RuntimeClient>> client = RuntimeClient::create();
  if (!client.isOk())
    return client.getStatus();

#ifdef MLIR_EXECUTOR_ENABLE_NCCL
  StatusOr<RuntimeSessionOptions> options =
      RuntimeSessionOptions::createUsingSingleHostMpi();
#else
  StatusOr<RuntimeSessionOptions> options = RuntimeSessionOptions();
#endif

  MTRT_ASSIGN_OR_RETURN(
      std::unique_ptr<LuaRuntimeSession> session,
      LuaRuntimeSession::create(std::move(*options), ExecutableView(nullptr),
                                std::move(registerExtraLuaFuncs)));

  sol::state &lua = session->getLuaState();
  sol::protected_function_result result = lua.script(luaScript);
  if (!result.valid()) {
    sol::error err = result;
    return getStatusWithMsg(StatusCode::InternalError,
                            "failed to load lua script: ", err.what());
  }

  // Call the main function, if present.
  sol::protected_function mainObj = lua["main"];
  if (mainObj.get_type() != sol::type::function)
    return getStatusWithMsg(StatusCode::InternalError,
                            "no main function present");
  if (!mainObj.is<std::function<int()>>())
    return getStatusWithMsg(
        StatusCode::InternalError,
        "main function should have signature function<int()>");
  result = mainObj();

  if (!result.valid()) {
    sol::error err = result;
    return getStatusWithMsg(StatusCode::InternalError,
                            "failed to run main function: ", err.what());
  }
  int returnCode = result;
  return returnCode;
}

StatusOr<int64_t> mlirtrt::runtime::runExecutorExecutable(
    std::unique_ptr<Executable> executable,
    LuaRuntimeSession::LuaModuleRegistrationFunc registerExtraLuaFuncs) {

  StatusOr<std::unique_ptr<RuntimeClient>> client = RuntimeClient::create();
  if (!client.isOk())
    return client.getStatus();

#ifdef MLIR_EXECUTOR_ENABLE_NCCL
  StatusOr<RuntimeSessionOptions> options =
      RuntimeSessionOptions::createUsingSingleHostMpi();
#else
  StatusOr<RuntimeSessionOptions> options = RuntimeSessionOptions();
#endif
  if (!options.isOk())
    return options.getStatus();

  MTRT_ASSIGN_OR_RETURN(
      std::unique_ptr<LuaRuntimeSession> session,
      LuaRuntimeSession::create(*options, executable->getView(),
                                std::move(registerExtraLuaFuncs)));

  // Call the main function, if present.
  sol::state &lua = session->getLuaState();
  sol::protected_function mainObj = lua["main"];
  if (mainObj.get_type() != sol::type::function)
    return getStatusWithMsg(StatusCode::InternalError,
                            std::string("no main function present"));
  if (!mainObj.is<std::function<int()>>())
    return getStatusWithMsg(
        StatusCode::InternalError,
        "main function should have signature function<int()>");

  sol::protected_function_result result = mainObj();
  if (!result.valid()) {
    sol::error err(result);
    return getStatusWithMsg(StatusCode::InternalError,
                            "failed to run main function: ", err.what());
  }
  return result.get<int64_t>();
}

/// A "memref" in executor IR is packed into a table of
/// (allocated_ptr, aligned_ptr, offset, [shape list], [stride list]) when
/// passed across the function I/O
/// We also need to inform the RuntimeSession's `tracker` about metadata
/// for the input memref, including that it is managed outside the session.
static Status pushMemRefTableArg(sol::state_view &lua, AllocTracker &tracker,
                                 llvm::SmallVector<sol::object> &args,
                                 const MemRefValue &value) {
  uintptr_t ptr = value.getMemory();
  assert(ptr != 0 && "expected non-null pointer");
  MTRT_DBG("pushing memref argument ptr={0} shape=({1:$[,]}) "
           "strides=({2:$[,]}) bitwidth={3} size={4}",
           value.getVoidPtr(), value.getShape(), value.getStrides(),
           value.getElementBitWidth(), value.getTotalFootprintInBytes());

  std::vector<sol::object> memrefTable;
  memrefTable.reserve(3 + 2 * value.getRank());
  llvm::append_range(memrefTable, llvm::ArrayRef<sol::object>{
                                      sol::make_object(lua, ptr),
                                      sol::make_object(lua, ptr),
                                      sol::make_object(lua, value.getOffset()),
                                  });

  // Push shape/strides.
  for (int64_t dim : value.getShape())
    memrefTable.push_back(sol::make_object(lua, dim));
  for (int64_t dim : value.getStrides())
    memrefTable.push_back(sol::make_object(lua, dim));

  args.emplace_back(sol::make_object(lua, std::move(memrefTable)));

  PointerInfo pointerInfo = value.getPointerInfo(PointerOwner::external);
  tracker.track(pointerInfo);

  return getOkStatus();
}

static Status pushScalarArgument(sol::state_view &lua,
                                 llvm::SmallVector<sol::object> &args,
                                 const ScalarValue &value) {
  ScalarType type = value.getType();
  sol::object obj(nullptr);
  switch (type.getCode()) {
  case ScalarTypeCode::f8e4m3fn:
    obj = sol::make_object(lua, value.get<__nv_fp8_e4m3>());
    break;
  case ScalarTypeCode::f16:
    obj = sol::make_object(lua, value.get<__half>());
    break;
  case ScalarTypeCode::bf16:
    obj = sol::make_object(lua, value.get<nv_bfloat16>());
    break;
  case ScalarTypeCode::f32:
    obj = sol::make_object(lua, value.get<float>());
    break;
  case ScalarTypeCode::f64:
    obj = sol::make_object(lua, value.get<double>());
    break;
  case ScalarTypeCode::i1:
    obj = sol::make_object(lua, value.get<int8_t>());
    break;
  case ScalarTypeCode::i4:
    obj = sol::make_object(lua, value.get<int8_t>());
    break;
  case ScalarTypeCode::i8:
    obj = sol::make_object(lua, value.get<int8_t>());
    break;
  case ScalarTypeCode::ui8:
    obj = sol::make_object(lua, value.get<int8_t>());
    break;
  case ScalarTypeCode::i16:
    obj = sol::make_object(lua, value.get<int16_t>());
    break;
  case ScalarTypeCode::i32:
    obj = sol::make_object(lua, value.get<int32_t>());
    break;
  case ScalarTypeCode::i64:
    obj = sol::make_object(lua, value.get<int64_t>());
    break;
  default:
    return getInvalidArgStatus(
        "function input argument with scalar type {0} is unsupported",
        impl::EnumNameScalarTypeCode(type.getCode()));
  }
  args.push_back(obj);
  return getOkStatus();
}

static Status validateArgsTypesAgainstFuncArgs(const RuntimeValue *runArg,
                                               const TypeUnionView &sigArg) {
  if (sigArg.isa<MemrefTypeView>()) {
    if (runArg->getKind() != RuntimeValue::Kind::MemRef)
      return getInvalidArgStatus(
          "function expects a memref type but received scalar type");
    auto view = sigArg.get<MemrefTypeView>();
    auto value = static_cast<const MemRefValue *>(runArg);

    if (view.getElementType() != *value->getScalarType())
      return getInvalidArgStatus(
          "function expects a memref type with element type {0} but "
          "receieved {1}",
          view.getElementType().getStrRef(),
          value->getScalarType()->getStrRef());

    if (view.getRank() != value->getRank())
      return getInvalidArgStatus(
          "function expects a memref type with rank {0} but receieved {1}",
          view.getRank(), value->getRank());

    if (view.getShape() != value->getShape()) {
      for (unsigned i = 0; i < view.getShape().size(); ++i) {
        if (value->getShape()[i] < 0)
          return getInvalidArgStatus(
              "all shape dimensions extents must be "
              "non-negative but received shape [{0:$[, ]}]",
              value->getShape());
        if (view.getShape()[i] >= 0 &&
            view.getShape()[i] != value->getShape()[i])
          return getInvalidArgStatus(
              "Runtime shape mismatch. Expected [{0:$[, ]}] "
              "but received [{1:$[, ]}]",
              view.getShape(), value->getShape());
      }
    }

    if (view.getStrides() != value->getStrides()) {
      for (unsigned i = 0; i < view.getStrides().size(); ++i) {
        if (value->getStrides()[i] < 0)
          return getInvalidArgStatus(
              "all strides must be non-negative but received shape [{0:$[, ]}]",
<<<<<<< HEAD
              mlirtrt::fmtRange(value->getStrides()));
        // if (view.getStrides()[i] >= 0 &&
        //     view.getStrides()[i] != value->getStrides()[i])
          // return getInvalidArgStatus(
          //     "Runtime stride mismatch. Expected [{0:$[, ]}] "
          //     "but received [{1:$[, ]}]",
          //     mlirtrt::fmtRange(view.getStrides()),
          //     mlirtrt::fmtRange(value->getStrides()));
          // Allow the special case of non-canonical stride for unit dimensions
          // if (!(view.getShape()[i] == 1 && view.getStrides()[i] == 1))
          //   return getInvalidArgStatus(
          //       "Runtime stride mismatch!!!!!!. Expected [{0:$[, ]}] "
          //       "but received [{1:$[, ]}]",
          //       mlirtrt::fmtRange(view.getStrides()),
          //       mlirtrt::fmtRange(value->getStrides()));
=======
              value->getStrides());
        if (view.getStrides()[i] >= 0 &&
            view.getStrides()[i] != value->getStrides()[i])
          // Allow the special case of non-canonical stride for unit dimensions
          // See https://github.com/pytorch/pytorch/issues/99803 for more detail
          if (value->getShape()[i] != 1 || value->getStrides()[i] != 1)
            return getInvalidArgStatus(
                "Runtime stride mismatch. Expected [{0:$[, ]}] "
                "but received [{1:$[, ]}]",
                view.getStrides(), value->getStrides());
>>>>>>> 54f98196
      }
    }

    if (view.getAddressSpace() != value->getAddressSpace())
      return getInvalidArgStatus("function expects a memref type with "
                                 "address space {0} but receieved {1}",
                                 EnumNamePointerType(view.getAddressSpace()),
                                 EnumNamePointerType(value->getAddressSpace()));

  } else {
    assert(sigArg.isa<ScalarTypeView>());
    if (runArg->getKind() != RuntimeValue::Kind::Scalar)
      return getInvalidArgStatus(
          "function expects a scalar type but received memref type");
    auto view = sigArg.get<ScalarTypeView>();
    auto value = static_cast<const ScalarValue *>(runArg);

    if (view != value->getType().getCode())
      return getInvalidArgStatus(
          "function expects a scalar type with element type {0} but "
          "receieved {1}",
          impl::EnumNameScalarTypeCode(view),
          impl::EnumNameScalarTypeCode(value->getType().getCode()));
  }
  return getOkStatus();
}

StatusOr<llvm::SmallVector<std::unique_ptr<RuntimeValue>>>
runtime::executeFunctionWithLuaBackend(
    LuaRuntimeSession &session, std::string_view name,
    llvm::ArrayRef<RuntimeValue *> inputArgs,
    llvm::ArrayRef<RuntimeValue *> outputArgs,
    std::optional<CudaStream> stream) {

  FunctionView meta = session.getExecutable().getFunction(name);
  FunctionSignatureView sig = meta.getSignature();

  // Call the main function, if present.
  sol::state &lua = session.getLuaState();
  AllocTracker &tracker = session.getAllocTracker();
  sol::protected_function funcObj = lua[name];
  if (funcObj.get_type() != sol::type::function)
    return getStatusWithMsg(StatusCode::InternalError, "no function named \"",
                            std::string(name), "\" found");

  if (sig.getNumResults() > 0)
    return getInvalidArgStatus("functions with {0} results are not supported",
                               sig.getNumResults());

  // Validate the number of arguments against the signature.
  if (sig.getNumOutputArgs() != outputArgs.size())
    return getInvalidArgStatus(
        "function expects {0} output args (destination args) but received {1}",
        sig.getNumOutputArgs(), outputArgs.size());
  if (sig.getNumInputArgs() != inputArgs.size())
    return getInvalidArgStatus("function expects {0} input args "
                               "(non-destination args) but received {1}",
                               sig.getNumInputArgs(), inputArgs.size());

  // Validate the inferred Lua function type here against the signature.
  for (unsigned i = 0; i < inputArgs.size(); ++i) {
    auto status = validateArgsTypesAgainstFuncArgs(inputArgs[i], sig.getArg(i));
    if (!status.isOk())
      return getInvalidArgStatus(
          "Input argument {0} validation failed against "
          "corresponding function signature arg {0}. Reason: {1}",
          i, status.getString());
  }
  for (unsigned i = 0; i < outputArgs.size(); ++i) {
    auto status =
        validateArgsTypesAgainstFuncArgs(outputArgs[i], sig.getOutputArg(i));
    if (!status.isOk())
      return getInvalidArgStatus(
          "Output argument {0} validation failed against "
          "corresponding function signature arg {1}. Reason: {2}",
          i, i + inputArgs.size(), status.getString());
  }

  // Create the arguments.
  llvm::SmallVector<sol::object> args;
  args.reserve(inputArgs.size() + outputArgs.size());
  for (auto [idx, rv] : llvm::enumerate(inputArgs)) {
    if (MemRefValue *memref = llvm::dyn_cast<MemRefValue>(rv)) {
      MTRT_RETURN_IF_ERROR(pushMemRefTableArg(lua, tracker, args, *memref));
      continue;
    }
    if (ScalarValue *scalar = llvm::dyn_cast<ScalarValue>(rv)) {
      MTRT_RETURN_IF_ERROR(pushScalarArgument(lua, args, *scalar));
      continue;
    }
    return getInvalidArgStatus(
        "input argument #{0} to function {1} has an unsupported type; "
        "arguments must be either MemRefs or scalars",
        idx + 1, name);
  }
  for (auto [idx, rv] : llvm::enumerate(outputArgs)) {
    if (MemRefValue *memref = llvm::dyn_cast<MemRefValue>(rv)) {
      MTRT_RETURN_IF_ERROR(pushMemRefTableArg(lua, tracker, args, *memref));
      continue;
    }
    return getInvalidArgStatus("output (destination) argument #{0} to function "
                               "{1} has an unsupported type; "
                               "destination arguments must be MemRefs",
                               idx + 1, name);
  }

  if (stream)
    RETURN_STATUS_IF_ERROR(session.setCudaStream(*stream));

  // If the number of arguments exceed a particular threshold, then
  // we pass arguments packed into a table, otherwise we pass as arguments.
  sol::protected_function_result result =
      sig.getCConv() == CallingConvention::unpacked
          ? funcObj(sol::as_args(args))
          : funcObj(args);

  if (!result.valid()) {
    sol::error err(result);
    return getStatusWithMsg(StatusCode::InternalError,
                            "failed to run function \"", std::string(name),
                            "\": ", err.what());
  }

  return llvm::SmallVector<std::unique_ptr<RuntimeValue>>{};
}<|MERGE_RESOLUTION|>--- conflicted
+++ resolved
@@ -465,23 +465,6 @@
         if (value->getStrides()[i] < 0)
           return getInvalidArgStatus(
               "all strides must be non-negative but received shape [{0:$[, ]}]",
-<<<<<<< HEAD
-              mlirtrt::fmtRange(value->getStrides()));
-        // if (view.getStrides()[i] >= 0 &&
-        //     view.getStrides()[i] != value->getStrides()[i])
-          // return getInvalidArgStatus(
-          //     "Runtime stride mismatch. Expected [{0:$[, ]}] "
-          //     "but received [{1:$[, ]}]",
-          //     mlirtrt::fmtRange(view.getStrides()),
-          //     mlirtrt::fmtRange(value->getStrides()));
-          // Allow the special case of non-canonical stride for unit dimensions
-          // if (!(view.getShape()[i] == 1 && view.getStrides()[i] == 1))
-          //   return getInvalidArgStatus(
-          //       "Runtime stride mismatch!!!!!!. Expected [{0:$[, ]}] "
-          //       "but received [{1:$[, ]}]",
-          //       mlirtrt::fmtRange(view.getStrides()),
-          //       mlirtrt::fmtRange(value->getStrides()));
-=======
               value->getStrides());
         if (view.getStrides()[i] >= 0 &&
             view.getStrides()[i] != value->getStrides()[i])
@@ -492,7 +475,6 @@
                 "Runtime stride mismatch. Expected [{0:$[, ]}] "
                 "but received [{1:$[, ]}]",
                 view.getStrides(), value->getStrides());
->>>>>>> 54f98196
       }
     }
 
