--- conflicted
+++ resolved
@@ -93,7 +93,8 @@
                 t0 : data=([0]), shape=((1,)), dtype=(int32), stride=(), loc=(cpu:0)
                 t1 : data=([1]), shape=((1,)), dtype=(int32), stride=(), loc=(cpu:0)
                 t2 = t0 + t1
-                outputs: t2
+                outputs:
+                    t2 : shape=((1,)), dtype=(int32), loc=(gpu:0)
                 """
             ).strip()
         )
@@ -110,7 +111,7 @@
 
         assert flat_ir.layers[-1].outputs[0].shape == shape
         assert flat_ir.layers[-1].outputs[0].dtype == a.op.dtype
-        assert flat_ir.layers[-1].outputs[0].device == device("cpu")
+        assert flat_ir.layers[-1].outputs[0].device == device("gpu")
 
     def test_multiple_outputs(self):
         shape = 1
@@ -131,7 +132,10 @@
                 t1 : data=([1.0]), shape=((1,)), dtype=(float32), stride=(), loc=(cpu:0)
                 t2 = t0 + t1
                 t3 = t2 + t2
-                outputs: t2, t3
+                outputs:
+                    t2 : shape=((1,)), dtype=(float32), loc=(gpu:0)
+                    t3 : shape=((1,)), dtype=(float32), loc=(gpu:0)
+
                 """
             ).strip()
         )
@@ -164,10 +168,11 @@
             == dedent(
                 """
                 inputs:
-                    t0 : shape=((1,)), dtype=(float32), loc=(cpu:0)
-                    t1 : shape=((1,)), dtype=(float32), loc=(cpu:0)
-                t2 = t0 + t1
-                outputs: t2
+                    t0 : shape=((1,)), dtype=(float32), loc=(gpu:0)
+                    t1 : shape=((1,)), dtype=(float32), loc=(gpu:0)
+                t2 = t0 + t1
+                outputs:
+                    t2 : shape=((1,)), dtype=(float32), loc=(gpu:0)
                 """
             ).strip()
         )
@@ -187,15 +192,11 @@
             == dedent(
                 """
                 inputs:
-<<<<<<< HEAD
-                    t0 : shape=((1,)), dtype=(float32), loc=(cpu:0)
-                t1 : data=([1.]), shape=((1,)), dtype=(float32), stride=(), loc=(cpu:0)
-=======
-                    t0 : shape=((1,)), dtype=(float32)
+                    t0 : shape=((1,)), dtype=(float32), loc=(gpu:0)
                 t1 : data=([1.0]), shape=((1,)), dtype=(float32), stride=(), loc=(cpu:0)
->>>>>>> 2446879b
-                t2 = t0 + t1
-                outputs: t2
+                t2 = t0 + t1
+                outputs:
+                    t2 : shape=((1,)), dtype=(float32), loc=(gpu:0)
                 """
             ).strip()
         )