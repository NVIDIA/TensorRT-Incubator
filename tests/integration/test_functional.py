import pytest
import cupy as cp
import jax.numpy as jnp
import numpy as np
import pytest
import torch
import jax

from tripy.backend.mlir.compiler import FlatIRCompiler
from tripy.backend.mlir.executor import FlatIRExecutor
from tripy.common.device import device
from tripy.flat_ir import FlatIR
from tripy.frontend import Tensor, Dim
from tripy import jit
from tests.helper import all_same


class TestFunctional:
    @pytest.mark.parametrize("kind", ["cpu", "gpu"])
    def test_add_two_tensors(self, kind):
        arr = np.array([2, 3], dtype=np.float32)
        a = Tensor(arr, device=device(kind))
        b = Tensor(np.ones(2, dtype=np.float32), device=device(kind))

        c = a + b
        out = c + c
<<<<<<< HEAD
        # TODO(#36): Implement comparison by mlir-tensorrt
        out = out.eval()
        if kind == "gpu":
            out = out.get()
        assert (out == np.array([6.0, 8.0])).all()
=======
        assert (out.eval().cpu_view(np.float32) == np.array([6.0, 8.0])).all()

    @pytest.mark.parametrize("dim", [Dim(2, min=2, opt=2, max=2)])
    def test_add_two_tensors_dynamic(self, dim):
        arr = np.ones(2, dtype=np.float32)
        a = Tensor(arr, shape=(dim,))
        b = Tensor(arr, shape=(dim,))

        @jit
        def func(a, b):
            c = a + b
            return c

        out = func(a, b)
        assert (out.eval().cpu_view(np.float32) == np.array([2.0, 2.0])).all()
>>>>>>> 2446879b

    def test_multi_output_flat_ir(self):
        arr = np.ones(2, dtype=np.float32)
        a = Tensor(arr)
        b = Tensor(arr)
        c = a + b
        d = c + c
        flat_ir = FlatIR([c, d])
        output_devices = [o.device for o in flat_ir.outputs]

        compiler = FlatIRCompiler()
        with FlatIRExecutor(compiler.compile(flat_ir), output_devices) as executor:
            out = executor.execute()
            assert (
                len(out) == 2
                and (out[0].data.cpu_view(np.float32) == np.array([2.0, 2.0])).all()
                and (out[1].data.cpu_view(np.float32) == np.array([4.0, 4.0])).all()
            )

    def _test_framework_interoperability(self, data, device):
        a = Tensor(data, device=device)
        b = Tensor(torch.tensor(data), device=device)

        if device.kind == "gpu":
            # (41): Enable jax gpu array tests. Enable this when upgrade to 12.2.
            # Also, fix explicit .get() call here. can we construct Jax array from cupy directly.
            # c = Tensor(jax.device_put(jnp.array(data.get()), jax.devices("gpu")[0]), device=device)
            c = b  # This is hack to until we get #41 implemented.
        else:
            c = Tensor(jax.device_put(jnp.array(data), jax.devices("cpu")[0]))

        out = a + b + c
        assert (out.eval().cpu_view(np.float32) == np.array([3.0, 3.0])).all()

    def test_cpu_and_gpu_framework_interoperability(self):
        from tripy.common.device import device as make_device

        self._test_framework_interoperability(np.ones(2, np.float32), device=make_device("cpu"))
        self._test_framework_interoperability(cp.ones(2, np.float32), device=make_device("gpu"))

    def _assert_round_tripping(self, original_data, tensor, round_trip, compare, data_type=np.float32):
        """Assert round-tripping for different frameworks."""
        round_tripped_data = tensor.op.data.cpu_view(data_type)
        assert (round_tripped_data == original_data).all()
        assert round_tripped_data.data == original_data.data

    def _test_round_tripping(self, data, device):
        assert isinstance(data, np.ndarray) or isinstance(data, cp.ndarray)

        # Assert round-tripping for numpy or cupy array
        xp_orig = data
        if device.kind == "gpu":
            xp_round_tripped = cp.array(Tensor(xp_orig, device=device).op.data.cpu_view(cp.float32))
        else:
            xp_round_tripped = np.array(Tensor(xp_orig, device=device).op.data.cpu_view(np.float32))
        assert (xp_round_tripped == xp_orig).all()
        # (39): Remove explicit CPU to GPU copies. Add memory pointer checks.
        # assert xp_round_tripped.data == xp_orig.data

        # Assert round-tripping for Torch tensor
        torch_orig = torch.as_tensor(data)
        torch_round_tripped = torch.as_tensor(Tensor(torch_orig, device=device).op.data.cpu_view(np.float32))
        assert torch.equal(torch_round_tripped, torch_orig)
        # (39): Remove explicit CPU to GPU copies. Add memory pointer checks.
        # Below fails as we do allocate a new np array from Torch tensor data.
        # assert torch_data_round_tripped.data_ptr == torch_data.data_ptr

        # Assert round-tripping for Jax data
        if device.kind == "gpu":
            # (41): Enable jax gpu array tests. Enable this when upgrade to 12.2.
            # Also, fix explicit .get() call here. can we construct Jax array from cupy directly.
            # jax_orig = jax.device_put(jnp.array(data.get()), jax.devices("gpu")[0])
            jax_orig = jax.device_put(
                jnp.array(data.get()), jax.devices("cpu")[0]
            )  # This is hack until we get #41 implemented.
        else:
            jax_orig = jax.device_put(jnp.array(data), jax.devices("cpu")[0])
        jax_round_tripped = jnp.array(Tensor(jax_orig, device=device).op.data.cpu_view(np.float32))
        assert jnp.array_equal(jax_round_tripped, jax_orig)
        # (39): Remove explicit CPU to GPU copies. Add memory pointer checks.
        # Figure out how to compare two Jax data memory pointers.

        # Assert round-tripping for List data
        if device.kind == "cpu":
            list_orig = data.tolist()
            list_round_tripped = Tensor(list_orig, shape=(2,)).op.data.cpu_view(np.float32).tolist()
            assert list_round_tripped == list_orig
            # (39): Remove explicit CPU to GPU copies. Add memory pointer checks.
            # assert id(list_round_tripped) == id(list_orig)

    def test_tensor_round_tripping(self):
        from tripy.common.device import device as make_device

        self._test_round_tripping(np.ones(2, np.float32), device=make_device("cpu"))
        self._test_round_tripping(cp.ones(2, cp.float32), device=make_device("gpu"))<|MERGE_RESOLUTION|>--- conflicted
+++ resolved
@@ -24,20 +24,13 @@
 
         c = a + b
         out = c + c
-<<<<<<< HEAD
-        # TODO(#36): Implement comparison by mlir-tensorrt
-        out = out.eval()
-        if kind == "gpu":
-            out = out.get()
-        assert (out == np.array([6.0, 8.0])).all()
-=======
         assert (out.eval().cpu_view(np.float32) == np.array([6.0, 8.0])).all()
 
     @pytest.mark.parametrize("dim", [Dim(2, min=2, opt=2, max=2)])
     def test_add_two_tensors_dynamic(self, dim):
         arr = np.ones(2, dtype=np.float32)
-        a = Tensor(arr, shape=(dim,))
-        b = Tensor(arr, shape=(dim,))
+        a = Tensor(arr, shape=(dim,), device=device("gpu"))
+        b = Tensor(arr, shape=(dim,), device=device("gpu"))
 
         @jit
         def func(a, b):
@@ -46,7 +39,6 @@
 
         out = func(a, b)
         assert (out.eval().cpu_view(np.float32) == np.array([2.0, 2.0])).all()
->>>>>>> 2446879b
 
     def test_multi_output_flat_ir(self):
         arr = np.ones(2, dtype=np.float32)
