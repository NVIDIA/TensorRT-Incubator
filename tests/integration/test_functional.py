import cupy as cp
import jax
import jax.numpy as jnp
import numpy as np
import pytest
import torch

import tripy as tp
from tests import helper
from tripy.backend.jit.utils import get_tensor_info
from tripy.backend.mlir.compiler import FlatIRCompiler
from tripy.backend.mlir.executor import FlatIRExecutor
from tripy.common import LoggerModes
from tripy.frontend.trace import Trace


class TestFunctional:
    @pytest.mark.parametrize("kind", ["cpu", "gpu"])
    def test_add_two_tensors(self, kind):
        arr = np.array([2, 3], dtype=np.float32)
        a = tp.Tensor(arr, device=tp.device(kind))
        b = tp.Tensor(np.ones(2, dtype=np.float32), device=tp.device(kind))

        c = a + b
        out = c + c
        assert (out.numpy() == np.array([6.0, 8.0], dtype=np.float32)).all()

    @pytest.mark.parametrize("dim", [tp.Dim(2, min=2, opt=3, max=4)])
    def test_add_two_tensors_dynamic(self, dim):
        arr = np.ones(2, dtype=np.float32)
        a = tp.Tensor(arr, shape=(dim,), device=tp.device("gpu"))
        b = tp.Tensor(arr, shape=(dim,), device=tp.device("gpu"))

        @tp.jit
        def func(a, b):
            c = a + b
            return c

        out = func(a, b)
        assert (out.numpy() == np.array([2.0, 2.0], dtype=np.float32)).all()

    @pytest.mark.parametrize(
        "dim_a, dim_b",
        [
            ((1, 3), (3, 3)),  # naive broadcast at 0th dim
            ((3, 3), (3, 1)),  # naive broadcast at 1sh dim of second operand
            ((1, 3, 1), (4, 3, 7)),  # broadcast at multiple dim of same operand
            ((1, 3, 7), (4, 3, 1)),  # broadcast at differnt dim of both operand
        ],
    )
    @pytest.mark.parametrize(
        "use_jit",
        [False, True],
    )
    def test_static_broadcast_add_two_tensors(self, dim_a, dim_b, use_jit):
        np_a = np.random.rand(*dim_a).astype(np.float32)
        np_b = np.random.rand(*dim_b).astype(np.float32)
        a = tp.Tensor(np_a, shape=dim_a, device=tp.device("gpu"))
        b = tp.Tensor(np_b, shape=dim_b, device=tp.device("gpu"))

        def func(a, b):
            c = a + b
            return c

        if use_jit:
            func = tp.jit(func)

        out = func(a, b)
        assert (out.numpy() == np.array(np_a + np_b)).all()

    def test_multi_output_trace(self):
        arr = np.ones(2, dtype=np.float32)
        a = tp.Tensor(arr)
        b = tp.Tensor(arr)
        c = a + b
        d = c + c
        trace = Trace([c, d])
        flat_ir = trace.to_flat_ir()

        compiler = FlatIRCompiler()
        with FlatIRExecutor(
            compiler.compile(flat_ir), get_tensor_info(flat_ir.inputs), get_tensor_info(flat_ir.outputs)
        ) as executor:
            out = executor.execute()
            assert (
                len(out) == 2
                and (out[0].view().get() == np.array([2.0, 2.0], dtype=np.float32)).all()
                and (out[1].view().get() == np.array([4.0, 4.0], dtype=np.float32)).all()
            )

    def _test_framework_interoperability(self, data, device):
        a = tp.Tensor(data, device=device)
        b = tp.Tensor(torch.tensor(data), device=device)

        if device.kind == "gpu":
            if isinstance(data, cp.ndarray):
                data = data.get()
            c = tp.Tensor(jax.device_put(jnp.array(data), jax.devices("gpu")[0]), device=device)
        else:
            c = tp.Tensor(jax.device_put(jnp.array(data), jax.devices("cpu")[0]))

        out = a + b + c
        assert (out.numpy() == np.array([3.0, 3.0], dtype=np.float32)).all()

    def test_cpu_and_gpu_framework_interoperability(self):
        self._test_framework_interoperability(np.ones(2, np.float32), device=tp.device("cpu"))
        self._test_framework_interoperability(cp.ones(2, cp.float32), device=tp.device("gpu"))

    def _assert_round_tripping(self, original_data, tensor, round_trip, compare, data_type=tp.float32):
        """Assert round-tripping for different frameworks."""
        round_tripped_data = tensor.numpy()
        assert (round_tripped_data == original_data).all()
        assert round_tripped_data.data == original_data.data

    def _test_round_tripping(self, data, device):
        assert isinstance(data, np.ndarray) or isinstance(data, cp.ndarray)

        # Assert round-tripping for numpy or cupy array
        xp_orig = data
        if device.kind == "gpu":
            xp_round_tripped = cp.array(tp.Tensor(xp_orig, device=device).numpy())
        else:
            xp_round_tripped = np.array(tp.Tensor(xp_orig, device=device).numpy())
        assert (xp_round_tripped == xp_orig).all()
        # (39): Remove explicit CPU to GPU copies. Add memory pointer checks.
        # assert xp_round_tripped.data == xp_orig.data

        # Assert round-tripping for Torch tensor
        torch_orig = torch.as_tensor(data)
        torch_round_tripped = torch.as_tensor(tp.Tensor(torch_orig, device=device).numpy())
        assert torch.equal(torch_round_tripped, torch_orig)
        # (39): Remove explicit CPU to GPU copies. Add memory pointer checks.
        # Below fails as we do allocate a new np array from Torch tensor data.
        # assert torch_data_round_tripped.data_ptr == torch_data.data_ptr

        # Assert round-tripping for Jax data
        if device.kind == "gpu":
            if isinstance(data, cp.ndarray):
                data = data.get()
            jax_orig = jax.device_put(jnp.array(data), jax.devices("gpu")[0])
            jax_round_tripped = jnp.array(tp.Tensor(jax_orig, device=device).numpy())
        else:
            jax_orig = jax.device_put(jnp.array(data), jax.devices("cpu")[0])
            jax_round_tripped = jnp.array(tp.Tensor(jax_orig, device=device).numpy())
        assert jnp.array_equal(jax_round_tripped, jax_orig)
        # (39): Remove explicit CPU to GPU copies. Add memory pointer checks.
        # Figure out how to compare two Jax data memory pointers.

        # Assert round-tripping for List data
        if device.kind == "cpu":
            list_orig = data.tolist()
            list_round_tripped = tp.Tensor(list_orig, shape=(2,)).numpy().tolist()
            assert list_round_tripped == list_orig
            # (39): Remove explicit CPU to GPU copies. Add memory pointer checks.
            # assert id(list_round_tripped) == id(list_orig)

    def test_tensor_round_tripping(self):
        self._test_round_tripping(np.ones(2, np.float32), device=tp.device("cpu"))
        self._test_round_tripping(cp.ones(2, cp.float32), device=tp.device("gpu"))

    def test_weights_loading_from_torch(self):
        with torch.no_grad():
            inp = torch.randn((2, 2), dtype=torch.float32)

            torch_linear = torch.nn.Linear(2, 3)
            torch_out = torch_linear(inp)

            tripy_linear = tp.nn.Linear(2, 3)
            tripy_linear.weight = tp.nn.Parameter(tp.Tensor(torch_linear.weight))
            tripy_linear.bias = tp.nn.Parameter(tp.Tensor(torch_linear.bias))

            tripy_out = tripy_linear(tp.Tensor(inp))

            assert np.allclose(tripy_out.numpy(), torch_out.numpy())


class TestCopyFunctional:
    @pytest.mark.parametrize("src", ["cpu", "gpu"])
    @pytest.mark.parametrize("dst", ["cpu", "gpu"])
    def test_single_copy(self, src, dst):
        a = tp.Tensor([1, 2], device=tp.device(src))
        out = a.to(tp.device(dst))
        out = out.eval()
        assert out.device.kind == dst
        assert out.view().tolist() == [1, 2]

    def test_multiple_copy_1(self):
        a = tp.Tensor([1, 2])
        a = a.to(tp.device("gpu"))
        a = a.to(tp.device("cpu"))
        out = a.eval()
        assert out.device.kind == "cpu"
        assert out.view().tolist() == [1, 2]

    def test_multiple_copy_2(self):
        a = tp.Tensor([1, 2])
        a = a.to(tp.device("cpu"))
        a = a.to(tp.device("gpu"))
        out = a.eval()
        assert out.device.kind == "gpu"
        assert out.view().tolist() == [1, 2]

    @pytest.mark.parametrize("dst", ["cpu", "gpu"])
    def test_jit_single_copy(self, dst):
        a = tp.Tensor([1, 2], device=tp.device("gpu"))

        @tp.jit
        def func(x):
            x = x.to(tp.device(dst))
            return x

        out = func(a)
        out = out.eval()
        assert out.device.kind == dst
        assert out.view().tolist() == [1, 2]

    def test_jit_multiple_copy_1(self):
        a = tp.Tensor([1, 2], device=tp.device("gpu"))

        @tp.jit
        def func(x):
            x = x.to(tp.device("cpu"))
            x = x.to(tp.device("gpu"))
            return x

        out = func(a)
        out = out.eval()
        assert out.device.kind == "gpu"
        assert out.view().tolist() == [1, 2]

    def test_jit_multiple_copy_2(self):
        a = tp.Tensor([1, 2], device=tp.device("gpu"))

        @tp.jit
        def func(x):
            x = x.to(tp.device("gpu"))
            x = x.to(tp.device("cpu"))
            return x

        out = func(a)
        out = out.eval()
        assert out.device.kind == "cpu"
        assert out.view().tolist() == [1, 2]

    def test_with_ops(self):
        a = tp.Tensor([1, 2])
        b = tp.Tensor([2, 3])
        out = a + b
        out = out.to(tp.device("cpu"))
        out = out.eval()
        assert out.device.kind == "cpu"
        assert out.view().tolist() == [3, 5]

    def test_jit_with_ops(self):
        a = tp.Tensor([1, 2], device=tp.device("gpu"))
        b = tp.Tensor([2, 3], device=tp.device("gpu"))

        @tp.jit
        def func(x, y):
            out = x + y
            out = out.to(tp.device("cpu"))
            return out

        out = func(a, b)
        out = out.eval()
        assert out.device.kind == "cpu"
        assert out.view().tolist() == [3, 5]

    def test_print_ds_tensor(self):
        arr = np.ones(4, dtype=np.float32)
        a = tp.Tensor(arr, shape=(tp.Dim(4, min=2, opt=4, max=6),), device=tp.device("gpu"))
        assert (a.numpy() == arr).all()

    def test_print_static_tensor(self):
        arr = np.ones(4, dtype=np.float32)
        a = tp.Tensor(arr, shape=(4,), device=tp.device("gpu"))
        assert (a.numpy() == arr).all()


class TestDynamic:
    @pytest.mark.parametrize("dims", [(tp.Dim(4, min=2, opt=4, max=6), 2)])
    def test_dynamic_jit(self, dims):
        with helper.CaptureLogging(LoggerModes.VERBOSE) as output:
            a_np = np.random.rand(dims[0].runtime_value, dims[1]).astype(np.float32)
            b_np = np.random.rand(dims[0].runtime_value, dims[1]).astype(np.float32)

            a = tp.Tensor(a_np, shape=dims, device=tp.device("gpu"))
            b = tp.Tensor(b_np, shape=dims, device=tp.device("gpu"))

            @tp.jit
            def func(a, b):
                c = a + b
                return c

            out = func(a, b)
<<<<<<< HEAD
            assert np.array_equal(out.numpy(), np.array(a_np + b_np))
=======
            assert (out.eval().view().get() == np.array([2.0, 2.0, 2.0, 2.0], dtype=np.float32)).all()

>>>>>>> 22159ba6
            print("Re-run dynamic shape test with a different input shape.")

            a_np = np.random.rand(dims[0].max, dims[1]).astype(np.float32)
            b_np = np.random.rand(dims[0].max, dims[1]).astype(np.float32)
            a = tp.Tensor(a_np, device=tp.device("gpu"))
            b = tp.Tensor(b_np, device=tp.device("gpu"))

            out = func(a, b)
<<<<<<< HEAD
            print("out:", out)
            print("npout:", a_np + b_np)

            assert np.array_equal(out.numpy(), np.array(a_np + b_np))
            # 1 compile call for stablehlo add.
        assert str(output).count("%0 = stablehlo.add") == 1
=======
            assert (out.eval().view().get() == np.array([2.0, 2.0, 2.0], dtype=np.float32)).all()
            # only 1 compile call for jit func

        assert str(output).count("compile(<tripy.backend.mlir.compiler.FlatIRCompiler") == 1
>>>>>>> 22159ba6

    @pytest.mark.parametrize("dim", [tp.Dim(4, min=2, opt=4, max=6)])
    def test_dynamic_lazy(self, dim):
        a = tp.Tensor(np.ones(4, dtype=np.float32), shape=(dim,), device=tp.device("gpu"))
        b = tp.Tensor(np.ones(4, dtype=np.float32), shape=(dim,), device=tp.device("gpu"))

        def func(a, b):
            c = a + b
            return c

        out = func(a, b)
        assert (out.numpy() == np.array([2.0, 2.0, 2.0, 2.0], dtype=np.float32)).all()


class TestReshape:
    @pytest.mark.parametrize(
        "shape, new_shape",
        [
            ((2, 4), (1, 8)),
            ((2, 4, 8, 9), (8, 8, 9)),
            ((2, 4), (8,)),  # change rank of output
        ],
    )
    def test_static_reshape(self, shape, new_shape):
        np_a = np.random.rand(*shape).astype(np.float32)
        a = tp.Tensor(np_a, shape=shape, device=tp.device("gpu"))
        b = a.reshape(new_shape)
        assert (b.shape.numpy() == np.array(new_shape)).all()
        assert (b.numpy() == np.array(np_a.reshape(new_shape))).all()

    def test_dynamic_reshape(self):
        dim = tp.Dim(runtime_value=4, min=3, opt=5, max=6)
        a = tp.ones((dim, 5, 6, 7))
        with pytest.raises(NotImplementedError):
            a = a.reshape((20, 3, 14))
            print(a)


class TestConversionToTripyType:
    @pytest.mark.parametrize(
        "reverse_direction",
        [False],
        # #84 will fix issues found with reverse direction implementation.
    )
    @pytest.mark.parametrize(
        "input0",
        [np.ones((2, 3), dtype=np.float32), np.ones((3,), dtype=np.float32)],
    )
    @pytest.mark.parametrize(
        "input1",
        [
            [
                4.0,
            ],
            (5.0,),
            np.array([4.0], dtype=np.float32),
            np.ones((1, 3), dtype=np.float32),
            torch.Tensor([[4.0]]),
        ],
    )
    def test_element_wise_prod(self, reverse_direction, input0, input1):
        a = tp.Tensor(input0)
        if reverse_direction:
            out = input1 * a
            input0, input1 = input1, input0
        else:
            out = a * input1

        if isinstance(input1, torch.Tensor):
            input1 = input1.numpy()
        assert np.array_equal(out.numpy(), np.array(input0 * input1))<|MERGE_RESOLUTION|>--- conflicted
+++ resolved
@@ -293,12 +293,7 @@
                 return c
 
             out = func(a, b)
-<<<<<<< HEAD
             assert np.array_equal(out.numpy(), np.array(a_np + b_np))
-=======
-            assert (out.eval().view().get() == np.array([2.0, 2.0, 2.0, 2.0], dtype=np.float32)).all()
-
->>>>>>> 22159ba6
             print("Re-run dynamic shape test with a different input shape.")
 
             a_np = np.random.rand(dims[0].max, dims[1]).astype(np.float32)
@@ -307,19 +302,9 @@
             b = tp.Tensor(b_np, device=tp.device("gpu"))
 
             out = func(a, b)
-<<<<<<< HEAD
-            print("out:", out)
-            print("npout:", a_np + b_np)
-
             assert np.array_equal(out.numpy(), np.array(a_np + b_np))
             # 1 compile call for stablehlo add.
         assert str(output).count("%0 = stablehlo.add") == 1
-=======
-            assert (out.eval().view().get() == np.array([2.0, 2.0, 2.0], dtype=np.float32)).all()
-            # only 1 compile call for jit func
-
-        assert str(output).count("compile(<tripy.backend.mlir.compiler.FlatIRCompiler") == 1
->>>>>>> 22159ba6
 
     @pytest.mark.parametrize("dim", [tp.Dim(4, min=2, opt=4, max=6)])
     def test_dynamic_lazy(self, dim):
