import enum
from dataclasses import dataclass
from typing import List

from mlir.dialects import stablehlo

from tripy.common import datatype
from tripy.util import make_tuple
from tripy.ops.base import BaseOperator
from tripy.ops.registry import TENSOR_METHOD_REGISTRY


@dataclass
class BinaryElementwise(BaseOperator):
    """
    Represents a binary elementwise operation.
    """

    class Kind(str, enum.Enum):
        SUM = " + "
        """Perform an elementwise sum"""
        LESS = " < "
        """Perform a 'less than' comparison"""
        LESS_EQUAL = " <= "
        """Perform a 'less than or equal' comparison"""
        EQUAL = " == "
        """Perform an 'equal' comparison"""
        NOT_EQUAL = " != "
        """Perform a 'not equal' comparison"""
        GREATER_EQUAL = " >= "
        """Perform a 'greater than or equal' comparison"""
        GREATER = " > "
        """Perform a 'greater than' comparison"""

    kind: Kind
    """The operation to apply"""

    _COMPARE_OPS = {
        Kind.LESS,
        Kind.LESS_EQUAL,
        Kind.EQUAL,
        Kind.NOT_EQUAL,
        Kind.GREATER_EQUAL,
        Kind.GREATER,
    }

    def to_flat_ir_str(self, input_names, output_names):
        assert len(output_names) == 1, "BinaryElementwise should have exactly one output!"
        return f"{output_names[0]} = {self.kind.join(input_names)}"

    def infer_shapes(self, input_shapes):
        # Fix when broadcasting support is added (#25).
        assert (
            input_shapes[0] == input_shapes[1]
        ), f"Input shapes for BinaryElementwise operator do not match. Got {input_shapes[0]} and {input_shapes[1]}."
        return [make_tuple(input_shapes[0])]

    def infer_dtypes(self, input_dtypes):
        assert (
            input_dtypes[0] == input_dtypes[1]
        ), f"Input data types for BinaryElementwise must match. Got: {input_dtypes[0]} and {input_dtypes[1]}"
        if self.kind in self._COMPARE_OPS:
            return [datatype.bool]
        return [input_dtypes[0]]

    def to_mlir(self, inputs: List) -> List:
        _MLIR_COMPARE_DIRECTIONS = {
            BinaryElementwise.Kind.LESS: stablehlo.ComparisonDirectionAttr.get("LT"),
            BinaryElementwise.Kind.LESS_EQUAL: stablehlo.ComparisonDirectionAttr.get("LE"),
            BinaryElementwise.Kind.EQUAL: stablehlo.ComparisonDirectionAttr.get("EQ"),
            BinaryElementwise.Kind.NOT_EQUAL: stablehlo.ComparisonDirectionAttr.get("NE"),
            BinaryElementwise.Kind.GREATER_EQUAL: stablehlo.ComparisonDirectionAttr.get("GE"),
            BinaryElementwise.Kind.GREATER: stablehlo.ComparisonDirectionAttr.get("GT"),
        }
        if self.kind in self._COMPARE_OPS:
            out = stablehlo.CompareOp(*inputs, _MLIR_COMPARE_DIRECTIONS[self.kind])
        elif self.kind == BinaryElementwise.Kind.SUM:
            out = stablehlo.AddOp(*inputs)
        else:
            raise NotImplementedError()
        return [out]


@TENSOR_METHOD_REGISTRY("__add__")
def add(self: "tripy.Tensor", other: "tripy.Tensor") -> "tripy.Tensor":
    # TODO (#8): Add an example here.
    """
    Performs an elementwise sum.

    Args:
        other: The tensor to add to this one.

    Returns:
        The sum of the inputs.

    Example:
    ::

<<<<<<< HEAD
        import numpy as np

        a = tp.Tensor([1.0, 1.0], dtype=tp.float32, device=tp.device("gpu"))
        b = tp.Tensor([1.0, 1.0], dtype=tp.float32, device=tp.device("gpu"))

        out = a + b

        assert (out.eval().cpu_view(np.float32) == np.array([2.0, 2.0])).all()
=======
        import tripy
        import numpy as np

        a = tripy.Tensor([1, 2])
        b = tripy.Tensor([2, 3])
        out = a + b
        assert (out.numpy() == np.array([3, 5])).all()
>>>>>>> bc722c81
    """
    from tripy.frontend import Tensor

    return Tensor.build(
        [self, other],
        BinaryElementwise(BinaryElementwise.Kind.SUM),
    )


@TENSOR_METHOD_REGISTRY("__lt__")
def less_than(self: "tripy.Tensor", other: "tripy.Tensor") -> "tripy.Tensor":
    """
    Performs a 'less than' comparison.

    Args:
        other: The tensor to be compared to this one

    Returns:
        The comparison result of the inputs

    Example:
    ::

        import tripy
        import numpy as np

        a = tripy.Tensor([2, 3])
        b = tripy.Tensor([1, 5])
        out = b < a
        assert (out.numpy() == np.array([True, False])).all()
    """
    from tripy.frontend import Tensor

    return Tensor.build(
        [self, other],
        BinaryElementwise(BinaryElementwise.Kind.LESS),
    )


@TENSOR_METHOD_REGISTRY("__le__")
def less_than_or_equal(self: "tripy.Tensor", other: "tripy.Tensor") -> "tripy.Tensor":
    """
    Performs a 'less than or equal' comparison.

    Args:
        other: The tensor to be compared to this one

    Returns:
        The comparison result of the inputs

    Example:
    ::

        import tripy
        import numpy as np

        a = tripy.Tensor([2, 3])
        b = tripy.Tensor([2, 5])
        out = b <= a
        assert (out.numpy() == np.array([True, False])).all()
    """
    from tripy.frontend import Tensor

    return Tensor.build(
        [self, other],
        BinaryElementwise(BinaryElementwise.Kind.LESS_EQUAL),
    )


@TENSOR_METHOD_REGISTRY("__eq__")
def eq(self: "tripy.Tensor", other: "tripy.Tensor") -> "tripy.Tensor":
    """
    Performs an 'equal' comparison.

    Args:
        other: The tensor to be compared to this one

    Returns:
        The comparison result of the inputs

    Example:
    ::

        import tripy
        import numpy as np

        a = tripy.Tensor([2, 3])
        b = tripy.Tensor([2, 5])
        out = b == a
        assert (out.numpy() == np.array([True, False])).all()
    """
    from tripy.frontend import Tensor

    return Tensor.build(
        [self, other],
        BinaryElementwise(BinaryElementwise.Kind.EQUAL),
    )


@TENSOR_METHOD_REGISTRY("__ne__")
def not_equal(self: "tripy.Tensor", other: "tripy.Tensor") -> "tripy.Tensor":
    """
    Performs a 'not equal' comparison.

    Args:
        other: The tensor to be compared to this one

    Returns:
        The comparison result of the inputs

    Example:
    ::

        import tripy
        import numpy as np

        a = tripy.Tensor([2, 3])
        b = tripy.Tensor([1, 3])
        out = b != a
        assert (out.numpy() == np.array([True, False])).all()
    """
    from tripy.frontend import Tensor

    return Tensor.build(
        [self, other],
        BinaryElementwise(BinaryElementwise.Kind.NOT_EQUAL),
    )


@TENSOR_METHOD_REGISTRY("__ge__")
def greater_than_or_equal(self: "tripy.Tensor", other: "tripy.Tensor") -> "tripy.Tensor":
    """
    Performs a 'greater than or equal' comparison.

    Args:
        other: The tensor to be compared to this one

    Returns:
        The comparison result of the inputs

    Example:
    ::

        import tripy
        import numpy as np

        a = tripy.Tensor([2, 3])
        b = tripy.Tensor([2, 1])
        out = b >= a
        assert (out.numpy() == np.array([True, False])).all()
    """
    from tripy.frontend import Tensor

    return Tensor.build(
        [self, other],
        BinaryElementwise(BinaryElementwise.Kind.GREATER_EQUAL),
    )


@TENSOR_METHOD_REGISTRY("__gt__")
def greater_than(self: "tripy.Tensor", other: "tripy.Tensor") -> "tripy.Tensor":
    """
    Performs a 'greater than' comparison.

    Args:
        other: The tensor to be compared to this one

    Returns:
        The comparison result of the inputs

    Example:
    ::

        import tripy
        import numpy as np

        a = tripy.Tensor([2, 3])
        b = tripy.Tensor([3, 1])
        out = b > a
        assert (out.numpy() == np.array([True, False])).all()
    """
    from tripy.frontend import Tensor

    return Tensor.build(
        [self, other],
        BinaryElementwise(BinaryElementwise.Kind.GREATER),
    )<|MERGE_RESOLUTION|>--- conflicted
+++ resolved
@@ -96,24 +96,12 @@
     Example:
     ::
 
-<<<<<<< HEAD
-        import numpy as np
-
-        a = tp.Tensor([1.0, 1.0], dtype=tp.float32, device=tp.device("gpu"))
-        b = tp.Tensor([1.0, 1.0], dtype=tp.float32, device=tp.device("gpu"))
-
-        out = a + b
-
-        assert (out.eval().cpu_view(np.float32) == np.array([2.0, 2.0])).all()
-=======
-        import tripy
-        import numpy as np
-
-        a = tripy.Tensor([1, 2])
-        b = tripy.Tensor([2, 3])
+        import numpy as np
+
+        a = tp.Tensor([1, 2])
+        b = tp.Tensor([2, 3])
         out = a + b
         assert (out.numpy() == np.array([3, 5])).all()
->>>>>>> bc722c81
     """
     from tripy.frontend import Tensor
 
@@ -137,11 +125,10 @@
     Example:
     ::
 
-        import tripy
-        import numpy as np
-
-        a = tripy.Tensor([2, 3])
-        b = tripy.Tensor([1, 5])
+        import numpy as np
+
+        a = tp.Tensor([2, 3])
+        b = tp.Tensor([1, 5])
         out = b < a
         assert (out.numpy() == np.array([True, False])).all()
     """
@@ -167,11 +154,10 @@
     Example:
     ::
 
-        import tripy
-        import numpy as np
-
-        a = tripy.Tensor([2, 3])
-        b = tripy.Tensor([2, 5])
+        import numpy as np
+
+        a = tp.Tensor([2, 3])
+        b = tp.Tensor([2, 5])
         out = b <= a
         assert (out.numpy() == np.array([True, False])).all()
     """
@@ -197,11 +183,10 @@
     Example:
     ::
 
-        import tripy
-        import numpy as np
-
-        a = tripy.Tensor([2, 3])
-        b = tripy.Tensor([2, 5])
+        import numpy as np
+
+        a = tp.Tensor([2, 3])
+        b = tp.Tensor([2, 5])
         out = b == a
         assert (out.numpy() == np.array([True, False])).all()
     """
@@ -227,11 +212,10 @@
     Example:
     ::
 
-        import tripy
-        import numpy as np
-
-        a = tripy.Tensor([2, 3])
-        b = tripy.Tensor([1, 3])
+        import numpy as np
+
+        a = tp.Tensor([2, 3])
+        b = tp.Tensor([1, 3])
         out = b != a
         assert (out.numpy() == np.array([True, False])).all()
     """
@@ -257,11 +241,10 @@
     Example:
     ::
 
-        import tripy
-        import numpy as np
-
-        a = tripy.Tensor([2, 3])
-        b = tripy.Tensor([2, 1])
+        import numpy as np
+
+        a = tp.Tensor([2, 3])
+        b = tp.Tensor([2, 1])
         out = b >= a
         assert (out.numpy() == np.array([True, False])).all()
     """
@@ -287,11 +270,10 @@
     Example:
     ::
 
-        import tripy
-        import numpy as np
-
-        a = tripy.Tensor([2, 3])
-        b = tripy.Tensor([3, 1])
+        import numpy as np
+
+        a = tp.Tensor([2, 3])
+        b = tp.Tensor([3, 1])
         out = b > a
         assert (out.numpy() == np.array([True, False])).all()
     """
