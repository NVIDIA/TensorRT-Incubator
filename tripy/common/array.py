from typing import List, Optional, Tuple, Union

import cupy as cp
import numpy as np

from tripy import util
from tripy.common.datatype import convert_numpy_to_tripy_dtype, convert_tripy_to_numpy_dtype
from tripy.common.device import device


# The class abstracts away implementation differences between Torch, Jax, Cupy, NumPy, and List.
# Data is stored as a byte buffer, enabling interoperability across array libraries.
# The byte buffer is created using the `_convert_to_byte_buffer` function.
# Views with different data types can be created using the `view` method.
class Array:
    """
    A versatile array container that works with Torch, Jax, Cupy, NumPy, and List implementations.
    It can be used to store any object implementing dlpack interface.
<<<<<<< HEAD
=======

    Example:
        from tripy.common.array import Array
        arr = Array([1, 2, 3], dtype=tripy.common.datatype.int32, device=Device("cpu"))
        assert arr.view() == np.array([1, 2, 3], dtype=np.float32)

        arr = Array(cupy.array([1, 2, 3], dtype=cp.float32), device=Device("gpu"))
        assert arr.view() == cp.array([1, 2, 3], cp.float32)).all()
>>>>>>> bc722c81
    """

    def __init__(
        self,
        data: Union[List, np.ndarray, cp.ndarray, "torch.Tensor", "jnp.ndarray"],
        dtype: "tripy.dtype",
        shape: Optional[Tuple[int]],
        device: device,
    ) -> None:
        """
        Initialize an Array object.

        Args:
            data: Input data list or an object implementing dlpack interface such as np.ndarray, cp.ndarray, torch.Tensor, or jnp.ndarray.
            dtype: Data type of the array.
            shape: Shape information for static allocation.
            device: Target device (tripy.Device("cpu") or tripy.Device("gpu")).
        """
        from tripy.frontend.dim import Dim
        import tripy.common.datatype

        assert dtype is None or dtype.__name__ in tripy.common.datatype.DATA_TYPES, "Invalid data type"

        self._module = np if device.kind == "cpu" else cp

        data_dtype = util.default(dtype, tripy.common.datatype.float32)
        if data is not None:
            data_dtype = convert_numpy_to_tripy_dtype(
                type(data[0]) if isinstance(data, List) and len(data) > 0 else data.dtype
            )
        assert (
            dtype is None or data_dtype == dtype
        ), f"Incorrect data type. Note: Input data had type: {data_dtype} but provided dtype was: {dtype}"  # No Cast is supported.

        self.device: device = device

        static_shape = None
        if shape is not None:
            static_shape = util.make_tuple([s.max if isinstance(s, Dim) else s for s in util.make_list(shape)])

        # Allocate dummy data
        if data is None:
            assert shape is not None
            data = self._module.empty(dtype=convert_tripy_to_numpy_dtype(data_dtype), shape=static_shape)
        # Convert input data to a byte buffer.
        self.byte_buffer: Union[np.ndarray, cp.ndarray] = _convert_to_byte_buffer(data, data_dtype, self.device.kind)

        # Figure out how to extract shape information? Does it work for jax and torch?
        self.shape = (
            static_shape
            if static_shape is not None
            else util.make_tuple(len(data))
            if isinstance(data, List)
            else data.shape
        )

        # Data type of the array.
        self.dtype = data_dtype

<<<<<<< HEAD
    def cpu_view(self, dtype: Union["tripy.dtype", np.dtype]):
        """
        Create a cpu view of the array with a different data type.

        Args:
            dtype (tripy.dtype): Target data type for the view.

        Returns:
            np.ndarray: Numpy array view with the specified data type.
        """
        assert dtype is not None
        if not issubclass(dtype, np.floating) and not issubclass(dtype, np.integer):
            import tripy.common.datatype

            assert dtype.name in tripy.common.datatype.DATA_TYPES
            dtype = convert_tripy_to_numpy_dtype(dtype)

        if self.device.kind == "gpu":
            # Copy data from gpu to cpu.
            return self.byte_buffer.get().view(dtype)
        else:
            return self.byte_buffer.view(dtype)
=======
    def view(self):
        """
        Create a NumPy Or CuPy array of underlying datatype.
        """
        assert self.dtype is not None
        assert self.dtype.name in tripy.common.datatype.DATA_TYPES
        dtype = convert_tripy_to_numpy_dtype(self.dtype)
        return self.byte_buffer.view(dtype)
>>>>>>> bc722c81

    def __eq__(self, other) -> bool:
        """
        Check if two arrays are equal.

        Args:
            other (Array): Another Array object for comparison.

        Returns:
            bool: True if the arrays are equal, False otherwise.
        """
        if self._module != other._module:
            return False
        return self._module.array_equal(self.byte_buffer, other.byte_buffer)


def _convert_to_byte_buffer(
    data: Union[List, np.ndarray, cp.ndarray, "torch.Tensor", "jnp.ndarray"],
    dtype: "tripy.dtype",
    device: str,
) -> Union[np.ndarray, cp.ndarray]:
    """
    Common conversion logic for both CPU and GPU.

    Args:
        data: Input data.
        dtype: Data type.
        device (str): Target device ("cpu" or "gpu").

    Returns:
        np.ndarray or cp.ndarray: Byte buffer containing converted data.
    """
    assert device in ["cpu", "gpu"]

    # Choose the appropriate module (NumPy or Cupy) based on the device
    _module = cp if device == "gpu" else np

    if isinstance(data, list):
        # Use array method with dtype to convert list to NumPy or Cupy array
        return _module.array(data, dtype=convert_tripy_to_numpy_dtype(dtype)).view(_module.uint8)
    else:
        # Use array method to convert data to NumPy or Cupy array
        return _module.array(data).view(_module.uint8)<|MERGE_RESOLUTION|>--- conflicted
+++ resolved
@@ -4,7 +4,7 @@
 import numpy as np
 
 from tripy import util
-from tripy.common.datatype import convert_numpy_to_tripy_dtype, convert_tripy_to_numpy_dtype
+from tripy.common.datatype import convert_numpy_to_tripy_dtype, convert_tripy_to_numpy_dtype, DATA_TYPES
 from tripy.common.device import device
 
 
@@ -16,17 +16,6 @@
     """
     A versatile array container that works with Torch, Jax, Cupy, NumPy, and List implementations.
     It can be used to store any object implementing dlpack interface.
-<<<<<<< HEAD
-=======
-
-    Example:
-        from tripy.common.array import Array
-        arr = Array([1, 2, 3], dtype=tripy.common.datatype.int32, device=Device("cpu"))
-        assert arr.view() == np.array([1, 2, 3], dtype=np.float32)
-
-        arr = Array(cupy.array([1, 2, 3], dtype=cp.float32), device=Device("gpu"))
-        assert arr.view() == cp.array([1, 2, 3], cp.float32)).all()
->>>>>>> bc722c81
     """
 
     def __init__(
@@ -86,39 +75,14 @@
         # Data type of the array.
         self.dtype = data_dtype
 
-<<<<<<< HEAD
-    def cpu_view(self, dtype: Union["tripy.dtype", np.dtype]):
-        """
-        Create a cpu view of the array with a different data type.
-
-        Args:
-            dtype (tripy.dtype): Target data type for the view.
-
-        Returns:
-            np.ndarray: Numpy array view with the specified data type.
-        """
-        assert dtype is not None
-        if not issubclass(dtype, np.floating) and not issubclass(dtype, np.integer):
-            import tripy.common.datatype
-
-            assert dtype.name in tripy.common.datatype.DATA_TYPES
-            dtype = convert_tripy_to_numpy_dtype(dtype)
-
-        if self.device.kind == "gpu":
-            # Copy data from gpu to cpu.
-            return self.byte_buffer.get().view(dtype)
-        else:
-            return self.byte_buffer.view(dtype)
-=======
     def view(self):
         """
         Create a NumPy Or CuPy array of underlying datatype.
         """
         assert self.dtype is not None
-        assert self.dtype.name in tripy.common.datatype.DATA_TYPES
+        assert self.dtype.name in DATA_TYPES
         dtype = convert_tripy_to_numpy_dtype(self.dtype)
         return self.byte_buffer.view(dtype)
->>>>>>> bc722c81
 
     def __eq__(self, other) -> bool:
         """
