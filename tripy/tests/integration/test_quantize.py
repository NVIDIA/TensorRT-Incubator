#
# SPDX-FileCopyrightText: Copyright (c) 1993-2024 NVIDIA CORPORATION & AFFILIATES. All rights reserved.
# SPDX-License-Identifier: Apache-2.0
#
# Licensed under the Apache License, Version 2.0 (the "License");
# you may not use this file except in compliance with the License.
# You may obtain a copy of the License at
#
# http://www.apache.org/licenses/LICENSE-2.0
#
# Unless required by applicable law or agreed to in writing, software
# distributed under the License is distributed on an "AS IS" BASIS,
# WITHOUT WARRANTIES OR CONDITIONS OF ANY KIND, either express or implied.
# See the License for the specific language governing permissions and
# limitations under the License.
#

<<<<<<< HEAD
import jax.numpy as jnp
=======
import cupy as cp
import numpy as np
>>>>>>> 93cc518b
import pytest
import re
import torch

import tripy as tp
from tests.helper import raises, TORCH_DTYPES
from tests.conftest import skip_if_older_than_sm80, skip_if_older_than_sm89


class TestQuantize:
    @pytest.mark.parametrize(
        "dtype", [tp.float32, tp.float16, pytest.param(tp.bfloat16, marks=skip_if_older_than_sm80)]
    )
    def test_quantize_int8_per_tensor(self, dtype):
        input = torch.tensor([1.0, 2.0], dtype=TORCH_DTYPES[dtype])
        scale = torch.tensor(0.5, dtype=TORCH_DTYPES[dtype])
        input_tp = tp.Tensor(input, dtype=dtype)
        scale_tp = tp.Tensor(scale, dtype=dtype)
        quantized = tp.quantize(input_tp, scale_tp, tp.int8)
        expected = (input / scale).to(dtype=torch.int8)
        assert torch.equal(expected, torch.from_dlpack(quantized).to("cpu"))

    @pytest.mark.parametrize(
        "dtype", [tp.float32, tp.float16, pytest.param(tp.bfloat16, marks=skip_if_older_than_sm80)]
    )
    def test_quantize_int8_per_channel(self, dtype):
        input = torch.tensor([[1.0, 2.0], [3.0, 4.0]], dtype=TORCH_DTYPES[dtype])
        scale = torch.tensor([0.2, 0.1], dtype=TORCH_DTYPES[dtype])
        input_tp = tp.Tensor(input, dtype=dtype)
        scale_tp = tp.Tensor(scale, dtype=dtype)
        quantized = tp.quantize(input_tp, scale_tp, tp.int8, dim=0)
        expected = (input / scale.reshape(2, 1)).to(dtype=torch.int8)
        assert torch.equal(expected, torch.from_dlpack(quantized).to("cpu"))

    @pytest.mark.parametrize(
        "dtype", [tp.float32, tp.float16, pytest.param(tp.bfloat16, marks=skip_if_older_than_sm80)]
    )
    @skip_if_older_than_sm89
    def test_quantize_fp8_per_tensor(self, dtype):
        input = torch.tensor([1.0, 2.0], dtype=TORCH_DTYPES[dtype])
        scale = torch.tensor(0.5, dtype=TORCH_DTYPES[dtype])
        input_tp = tp.Tensor(input, dtype=dtype)
        scale_tp = tp.Tensor(scale, dtype=dtype)
        quantized = tp.quantize(input_tp, scale_tp, tp.float8)
        assert quantized.dtype == tp.float8
        expected = (input / scale).to(dtype=torch.float32)
        with raises(
            Exception,
            match=re.escape("Unsupported kFloat bits 8"),
        ):
            assert torch.equal(expected, torch.from_dlpack(quantized).to(dtype=torch.float32).to("cpu"))
        assert torch.equal(expected, torch.from_dlpack(tp.cast(quantized, dtype=tp.float32)).to("cpu"))

    @pytest.mark.parametrize(
        "dtype", [tp.float32, tp.float16, pytest.param(tp.bfloat16, marks=skip_if_older_than_sm80)]
    )
    @skip_if_older_than_sm89
    def test_quantize_fp8_per_channel(self, dtype):
        input = torch.tensor([[1.0, 2.0], [3.0, 4.0]], dtype=TORCH_DTYPES[dtype])
        scale = torch.tensor([0.2, 0.1], dtype=TORCH_DTYPES[dtype])
        input_tp = tp.Tensor(input, dtype=dtype)
        scale_tp = tp.Tensor(scale, dtype=dtype)
        quantized = tp.quantize(input_tp, scale_tp, tp.float8, dim=0)
        assert quantized.dtype == tp.float8
        expected = (input / scale.reshape(2, 1)).to(dtype=torch.float32)
        with raises(
            Exception,
            match=re.escape("Unsupported kFloat bits 8"),
        ):
            assert torch.equal(expected, torch.from_dlpack(quantized).to(dtype=torch.float32).to("cpu"))
        assert torch.equal(expected, torch.from_dlpack(tp.cast(quantized, dtype=tp.float32)).to("cpu"))

    @pytest.mark.parametrize(
        "dtype", [tp.float32, tp.float16, pytest.param(tp.bfloat16, marks=skip_if_older_than_sm80)]
    )
    @pytest.mark.parametrize("quant_mode", ["block-wise", "per-tensor", "per-channel-0", "per-channel-1"])
    def test_qdq_int4(self, dtype, quant_mode):
        if quant_mode == "block-wise":
            dim = None
            scale = torch.ones((2, 4), dtype=TORCH_DTYPES[dtype])
        elif quant_mode == "per-tensor":
            dim = None
            scale = torch.tensor(1.0, dtype=TORCH_DTYPES[dtype])
        elif quant_mode.endswith("0"):
            dim = 0
            scale = torch.ones((4,), dtype=TORCH_DTYPES[dtype])
        elif quant_mode.endswith("1"):
            dim = 1
            scale = torch.ones((4,), dtype=TORCH_DTYPES[dtype])

        input = torch.ones((4, 4), dtype=TORCH_DTYPES[dtype])
        input_tp = tp.Tensor(input, dtype=dtype)
        scale_tp = tp.Tensor(scale)
        quantized = tp.quantize(input_tp, scale_tp, tp.int4, dim)
        dequantized = tp.dequantize(quantized, scale_tp, dtype, dim)
        assert torch.equal(input, torch.from_dlpack(dequantized).to("cpu"))

    def test_negative_non_constant_scale(self):
        input = tp.ones((4, 4))
        scale = tp.ones((4,))
        quantized = tp.quantize(input, scale, tp.int8, dim=0)
        with raises(
            tp.TripyException,
            match="Scale must be a constant tensor in quantize op",
        ):
            print(quantized)<|MERGE_RESOLUTION|>--- conflicted
+++ resolved
@@ -15,12 +15,8 @@
 # limitations under the License.
 #
 
-<<<<<<< HEAD
-import jax.numpy as jnp
-=======
 import cupy as cp
 import numpy as np
->>>>>>> 93cc518b
 import pytest
 import re
 import torch
