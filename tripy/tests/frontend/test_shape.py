#
# SPDX-FileCopyrightText: Copyright (c) 1993-2024 NVIDIA CORPORATION & AFFILIATES. All rights reserved.
# SPDX-License-Identifier: Apache-2.0
#
# Licensed under the Apache License, Version 2.0 (the "License");
# you may not use this file except in compliance with the License.
# You may obtain a copy of the License at
#
# http://www.apache.org/licenses/LICENSE-2.0
#
# Unless required by applicable law or agreed to in writing, software
# distributed under the License is distributed on an "AS IS" BASIS,
# WITHOUT WARRANTIES OR CONDITIONS OF ANY KIND, either express or implied.
# See the License for the specific language governing permissions and
# limitations under the License.
#

import numpy as np
import cupy as cp
import pytest

import tripy as tp
from tests.helper import raises


@pytest.fixture(params=[[1, 2, 3]], ids=["simple_shape"])
def values(request):
    return request.param


@pytest.fixture(
    params=[[4, 5], tp.Tensor([4, 5], dtype=tp.int32), np.array([4, 5], dtype=np.int32)],
    ids=[
        "python_list",
        "tripy_tensor",
        "numpy_array",
    ],
)
def other_values(request):
    return request.param


class TestShape:
    def test_shape(self, values):
        s = tp.Shape(values)

        assert isinstance(s, tp.Shape)
        assert len(s) == len(values)
        assert s.trace_tensor.producer.inputs == []
        assert cp.from_dlpack(s).get().tolist() == values

    def test_empty_shape(self):
        s = tp.Shape([])

        assert isinstance(s, tp.Shape)
        assert len(s) == 0
        assert s.trace_tensor.producer.inputs == []
        assert cp.from_dlpack(s).get().tolist() == []

    def test_constructor_from_tensor(self, values):
        t = tp.Tensor(values)
        s = tp.Shape(t)

        assert isinstance(s, tp.Shape)
        assert len(s) == len(values)
        assert s.trace_tensor.producer.inputs == []
        # they should be the same underlying value
        assert s.trace_tensor == t.trace_tensor
        assert cp.from_dlpack(s).get().tolist() == values

    def test_constructor_preserve_device(self, values):
        t = tp.Tensor(values, device=tp.device("cpu"))
        s = tp.Shape(t)

        assert isinstance(s, tp.Shape)
        assert s.device.kind == "cpu"

    def test_as_tensor(self, values):
        s = tp.Shape(values)
        t = s.as_tensor()

        assert isinstance(s, tp.Shape)
        assert isinstance(t, tp.Tensor) and not isinstance(t, tp.Shape)
        assert cp.from_dlpack(s).tolist() == cp.from_dlpack(t).tolist()

        # reshape is permitted for an ordinary tensor but not a shape
        reshaped = tp.reshape(t, (len(values), 1))
        assert isinstance(reshaped, tp.Tensor)
        assert reshaped.rank == 2
        assert cp.from_dlpack(reshaped).tolist() == [[v] for v in values]

    def test_plus_override(self, values, other_values):
        from tripy.frontend.trace.ops.concatenate import Concatenate

        appended = [4, 5]
        s = tp.Shape(values)

        # conversion is implicit except for tp.Tensor
        lhs_shape = other_values if not isinstance(other_values, tp.Tensor) else tp.Shape(other_values)
        new_shape = s + lhs_shape
        assert isinstance(new_shape, tp.Shape)
        assert isinstance(new_shape.trace_tensor.producer, Concatenate)
        assert cp.from_dlpack(new_shape).get().tolist() == values + appended

    def test_len_concatenation(self, values):
        s = tp.Shape(values)
        # we are testing that the length is *inferred*, so do not execute the concatenation
        c = s + s
        assert len(c) == 2 * len(values)

    def test_explicit_addition(self, values):
        from tripy.frontend.trace.ops.binary_elementwise import BinaryElementwise

        s = tp.Shape(values)
        res = s.add(tp.Shape(values))
        assert isinstance(res, tp.Shape)
        assert isinstance(res.trace_tensor.producer, BinaryElementwise)
        assert res.trace_tensor.producer.kind == BinaryElementwise.Kind.SUM
        assert cp.from_dlpack(res).get().tolist() == [2 * v for v in values]

    def test_len_binary_op(self, values):
        s = tp.Shape(values)
        res = s.add(tp.Shape(values))
        assert len(res) == len(values)

        res = s * 2
        assert len(res) == len(values)

    def test_shape_op(self, values):
        from tripy.frontend.trace.ops.shape import Shape

        t = tp.Tensor(values)
        s = t.shape

        assert isinstance(s, tp.Shape)
        assert isinstance(s.trace_tensor.producer, Shape)
        assert cp.from_dlpack(s).get().tolist() == [len(values)]

    def test_len_shape_op(self, values):
        t = tp.Tensor(values)
        s = t.shape
        assert len(s) == 1

    def test_flip(self, values):
        from tripy.frontend.trace.ops.flip import Flip

        # this ensures that a default operator will wrap shapes
        flipped_shape = tp.flip(tp.Shape(values), dims=0)

        assert isinstance(flipped_shape, tp.Shape)
        assert isinstance(flipped_shape.trace_tensor.producer, Flip)
        assert cp.from_dlpack(flipped_shape).get().tolist() == values[::-1]

    def test_len_flip(self, values):
        s = tp.Shape(values)
        flipped = tp.flip(s, dims=0)
        assert len(flipped) == len(values)

    def test_expand(self):
        from tripy.frontend.trace.ops.expand import Expand

        s = tp.Shape([1])
        # rank-1 result, so it's wrapped
        expanded = tp.expand(s, (3,))

        assert isinstance(expanded, tp.Shape)
        assert isinstance(expanded.trace_tensor.producer, Expand)
        assert cp.from_dlpack(expanded).get().tolist() == [1, 1, 1]

    def test_len_expand(self):
        s = tp.Shape([1])
        expanded = tp.expand(s, (3,))
        assert len(expanded) == 3

    def test_gather(self, values):
        from tripy.frontend.trace.ops.gather import Gather

        s1 = tp.Shape(values)
        s2 = tp.gather(s1, 0, tp.Tensor([0, len(values) - 1]))
        assert isinstance(s2, tp.Shape)
        assert isinstance(s2.trace_tensor.producer, Gather)
        assert cp.from_dlpack(s2).get().tolist() == [values[0], values[-1]]

    def test_len_gather(self, values):
        s = tp.Shape(values)
        gathered = tp.gather(s, 0, tp.Tensor([0, len(values) - 1]))
        assert len(gathered) == 2

    def test_matmul(self, values):
        s1 = tp.Shape(values)
        s2 = tp.Shape(values)
        prod = s1 @ s2
        assert not isinstance(prod, tp.Shape)
        # matmul is multiple ops in FlatIR
        assert cp.from_dlpack(prod).get() == np.array(values) @ np.array(values)

    def test_multiply_by_scalar(self, values):
        from tripy.frontend.trace.ops.binary_elementwise import BinaryElementwise

        # binary elementwise ops are overridden to accept one shape
        s = tp.Shape(values)
        doubled = 2 * s

        assert isinstance(doubled, tp.Shape)
        assert isinstance(doubled.trace_tensor.producer, BinaryElementwise)
        assert doubled.trace_tensor.producer.kind == " * "
        assert cp.from_dlpack(doubled).get().tolist() == list(map(lambda x: 2 * x, values))

    def test_squeeze(self):
        from tripy.frontend.trace.ops.reshape import Squeeze

        # Result of a squeeze is not a Shape, since squeezing a shape will be rank 0.
        # However, it may be desirable to obtain the value of a particular shape dimension,
        # such as when slicing.
        s = tp.Shape([1])
        v = tp.squeeze(s, 0)
        assert not isinstance(v, tp.Shape)
        assert isinstance(v.trace_tensor.producer, Squeeze)
        assert cp.from_dlpack(v).get() == 1

    def test_slice_single(self, values):
        s = tp.Shape(values)
        dim = s[0]
        assert not isinstance(dim, tp.Shape)
        # note: the parent is not actually Slice because there is a squeeze afterwards,
        # but the test should not necessarily reflect that implementation detail
        assert cp.from_dlpack(dim).get() == values[0]

    def test_slice_range(self, values):
        from tripy.frontend.trace.ops.slice import Slice

        s = tp.Shape(values)
        dims = s[1:]
        assert isinstance(dims, tp.Shape)
        assert isinstance(dims.trace_tensor.producer, Slice)
        assert cp.from_dlpack(dims).get().tolist() == values[1:]

    @pytest.mark.parametrize(
        "slice_value",
        [
            slice(0, 2),
            slice(0, 1),
            slice(1, 3),
            slice(0, 3, 2),
            slice(1, 3, 2),
            slice(1, 4, 2),
            slice(1, 4, 3),  # should select only one
            slice(1, None, 200),  # selects only start point
            # some with negative strides
            slice(None, None, -1),
            slice(None, None, -2),
            slice(4, 0, -1),
            slice(2, 0, -1),
            slice(2, 1, -1),
            # check the clamping behavior
            slice(-10, 20),
            slice(10, -20, -1),
            # invalid bounds (length 0 result)
            slice(0, 4, -1),
            slice(4, 0),
            slice(2, 2),
        ],
    )
    def test_slice_len(self, slice_value):
        # checking consistency against Python list
        values = [1, 2, 3, 4]
        s1 = tp.Shape(values)
        assert len(s1[slice_value]) == len(values[slice_value])

    def test_reduce(self, values):
        from tripy.frontend.trace.ops.reduce import Reduce

        s = tp.Shape(values)
        max_value = tp.max(s)
        assert not isinstance(max_value, tp.Shape)
        assert isinstance(max_value.trace_tensor.producer, Reduce)
        assert max_value.trace_tensor.producer.kind == Reduce.Kind.MAX
        assert cp.from_dlpack(max_value).get() == max(values)

    def test_right_addition(self, other_values):
        from tripy.frontend.trace.ops.concatenate import Concatenate

        values = [1, 2, 3]
        appended = [4, 5]
        s = tp.Shape(values)

        # conversion is implicit except for tp.Tensor
        rhs_shape = other_values if not isinstance(other_values, tp.Tensor) else tp.Shape(other_values)

        new_shape = rhs_shape + s
        assert isinstance(new_shape, tp.Shape)
        assert isinstance(new_shape.trace_tensor.producer, Concatenate)
        assert cp.from_dlpack(new_shape).get().tolist() == appended + values

    def test_reshape_identity(self, values):
        from tripy.frontend.trace.ops.reshape import Reshape

        s1 = tp.Shape(values)
        s2 = tp.reshape(s1, (len(values),))
        assert isinstance(s2, tp.Shape)
        assert isinstance(s2.trace_tensor.producer, Reshape)
        assert cp.from_dlpack(s1).get().tolist() == cp.from_dlpack(s2).get().tolist()

    def test_reshape_not_wrapped(self, values):
        from tripy.frontend.trace.ops.reshape import Reshape

        s1 = tp.Shape(values)
        s2 = tp.reshape(s1, (len(values), 1))
        assert not isinstance(s2, tp.Shape)
        assert isinstance(s2.trace_tensor.producer, Reshape)
        assert cp.from_dlpack(s2).get().tolist() == [[v] for v in values]

    def test_cast_identity(self, values):
        s1 = tp.Shape(values)
        c = tp.cast(s1, tp.int32)
        assert isinstance(c, tp.Shape)
        assert cp.from_dlpack(c).get().tolist() == cp.from_dlpack(s1).get().tolist()

    def test_cast_not_wrapped(self, values):
        tensor = tp.Tensor(values)
        shape = tp.Shape(tensor)
        c1 = tp.cast(shape, tp.float32)
        c2 = tp.cast(tensor, tp.float32)
        assert not isinstance(c1, tp.Shape)
        assert isinstance(c1, tp.Tensor)
        assert cp.from_dlpack(c1).get().tolist() == cp.from_dlpack(c2).get().tolist()

    def test_expand_higher_rank_not_wrapped(self):
        s = tp.Shape([1])
        e = tp.expand(s, [3, 1])
        assert not isinstance(e, tp.Shape)
        assert cp.from_dlpack(e).get().tolist() == [[1] for _ in range(3)]

    def test_cast_len(self, values):
        s = tp.Shape(values)
        cast = tp.cast(s, tp.int32)
        assert len(cast) == len(values)

    def test_split(self, values):
        s = tp.Shape(values)
        outputs = tp.split(s, len(values))
        assert len(outputs) == len(values)
        for i, output in enumerate(outputs):
            assert isinstance(output, tp.Shape)
            assert cp.from_dlpack(output).get().tolist() == [values[i]]

    def test_split_len(self, values):
        s = tp.Shape(values)
        outputs = tp.split(s, len(values))
        for output in outputs:
            assert len(output) == 1

    def test_split_len_intervals(self):
        s = tp.Shape([1, 2, 3, 4, 5])
        outputs = tp.split(s, [1, 4])
        assert len(outputs[0]) == 1  # 0:1
        assert len(outputs[1]) == 3  # 1:4
        assert len(outputs[2]) == 1  # 4:5

    def test_where(self, values):
        from tripy.frontend.trace.ops.where import Where

        zeros = [0 for _ in range(len(values))]
        s1 = tp.Shape(values)
        s2 = tp.Shape(zeros)
        cond = s1 >= 2

        res = tp.where(cond, s1, s2)
        assert isinstance(res, tp.Shape)
        assert isinstance(res.trace_tensor.producer, Where)
        assert cp.from_dlpack(res).get().tolist() == [0 if values[i] < 2 else values[i] for i in range(len(values))]

<<<<<<< HEAD
=======
    def test_where_len(self, values):
        s1 = tp.Shape(values)
        s2 = tp.Shape([0 for _ in values])
        cond = tp.Tensor([i >= 1 for i in range(len(values))], dtype=tp.bool)
        res = tp.where(cond, s1, s2)
        assert len(res) == len(values)

    def test_invalid_input_dtype(self):
        with raises(tp.TripyException, match="Data has incorrect dtype"):
            _ = tp.Shape(np.array([2.0, 3.0], dtype=np.float32))

>>>>>>> 3f4198d0
    def test_invalid_input_dtype_tensor(self):
        with raises(
            tp.TripyException, match="Shape tensors must have int32 members, but input tensor has data type float32"
        ):
            _ = tp.Shape(tp.ones((3,)))

    def test_invalid_input_rank(self):
        with raises(
            tp.TripyException,
            match="Tensors used to represent shapes must be of rank 1, but given shape \\(2\\, 3\\) has rank 2",
        ):
            _ = tp.Shape(np.array([[1, 2, 3], [4, 5, 6]], dtype=np.int32))

    def test_invalid_input_rank_tensor(self):
        with raises(tp.TripyException, match="Shape tensors must be of rank 1, but input tensor is rank 2"):
            _ = tp.Shape(tp.ones((3, 2), dtype=tp.int32))

    def test_invalid_plus_type(self, values):
        s = tp.Shape(values)
        t = tp.Tensor(values, dtype=tp.int32)
        with raises(
            tp.TripyException,
            match="Attempting to add a Tripy Tensor to a Tripy Shape, which is not allowed. Consider calling tp.Shape explicitly",
        ):
            s + t

    def test_invalid_right_addition_type(self, values):
        s = tp.Shape(values)
        t = tp.Tensor(values, dtype=tp.int32)
        with raises(
            tp.TripyException,
            match="Attempting to add a Tripy Tensor to a Tripy Shape, which is not allowed. Consider calling tp.Shape explicitly",
        ):
            t + s

    def test_dequantize_rejected(self, values):
        # the message will have to do with the datatype and not the fact it's a shape
        with raises(tp.TripyException):
            tp.dequantize(tp.Shape(values), 2, tp.int8, 0)

    def test_quantize_rejected(self, values):
        # the message will have to do with the datatype and not the fact it's a shape
        with raises(tp.TripyException):
            tp.quantize(tp.Shape(values), 2, tp.int8, 0)

    def test_binary_elementwise_broadcast_rejected(self, values):
        with raises(
            tp.TripyException, match="For binary elementwise operators on Shapes, all inputs must be of rank at most 1"
        ):
            tp.Shape(values) * tp.Tensor([values, values])

    def test_unary_elementwise_fails_at_run_time(self, values):
        v = tp.exp(tp.Shape(values))
        with raises(
            tp.TripyException,
            match=("'stablehlo.exponential' op operand #0 must be ranked tensor of"),
        ):
            v.eval()

    def test_shape_equality(self, other_values):
        a = tp.Shape([4, 5])
        if isinstance(other_values, np.ndarray):
            pytest.skip("numpy array cannot be implicitly cast to Shape type")
        assert isinstance(a == other_values, bool)

    def test_shape_inequality(self):
        a = tp.Shape([1, 2, 3])
        b = tp.Shape([1, 4, 5])
        assert a != b

    def test_shape_inequality_different_ranks(self):
        a = tp.Shape([1])
        b = tp.Shape([1, 2])
        assert a != b
 <|MERGE_RESOLUTION|>--- conflicted
+++ resolved
@@ -370,8 +370,6 @@
         assert isinstance(res.trace_tensor.producer, Where)
         assert cp.from_dlpack(res).get().tolist() == [0 if values[i] < 2 else values[i] for i in range(len(values))]
 
-<<<<<<< HEAD
-=======
     def test_where_len(self, values):
         s1 = tp.Shape(values)
         s2 = tp.Shape([0 for _ in values])
@@ -379,11 +377,6 @@
         res = tp.where(cond, s1, s2)
         assert len(res) == len(values)
 
-    def test_invalid_input_dtype(self):
-        with raises(tp.TripyException, match="Data has incorrect dtype"):
-            _ = tp.Shape(np.array([2.0, 3.0], dtype=np.float32))
-
->>>>>>> 3f4198d0
     def test_invalid_input_dtype_tensor(self):
         with raises(
             tp.TripyException, match="Shape tensors must have int32 members, but input tensor has data type float32"
