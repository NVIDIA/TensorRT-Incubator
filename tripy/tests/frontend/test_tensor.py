--- conflicted
+++ resolved
@@ -192,7 +192,6 @@
             bool(tensor)
 
     @pytest.mark.parametrize(
-<<<<<<< HEAD
         "data",
         [
             [[1, 2], [3, 4]],  # from python list
@@ -223,7 +222,8 @@
         a = tp.Tensor(a_np, dtype=tp.float16, device=tp.device("gpu"))
         assert a.dtype == tp.float16
         assert a.device.kind == "gpu"
-=======
+
+    @pytest.mark.parametrize(
         "tensor, expected",
         [
             (tp.Tensor([0]), [0]),
@@ -234,5 +234,4 @@
         ],
     )
     def test_tolist(self, tensor, expected):
-        assert np.allclose(tensor.tolist(), expected)
->>>>>>> 3f4198d0
+        assert np.allclose(tensor.tolist(), expected)