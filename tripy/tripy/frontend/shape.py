--- conflicted
+++ resolved
@@ -140,11 +140,7 @@
         """
         return super().__add__(other)
 
-<<<<<<< HEAD
-    def multiply(self, other: Union["tripy.Shape", Tensor, Sequence[Union[int, "tripy.ShapeScalar"]]]) -> "tripy.Shape":
-=======
     def multiply(self, other: Union["tripy.Shape", "tripy.ShapeScalar"]) -> "tripy.Shape":
->>>>>>> 7c6997df
         """
         The * operator for shapes is tiling. This method is exposed to allow for elementwise multiplication,
         should it be necessary.
