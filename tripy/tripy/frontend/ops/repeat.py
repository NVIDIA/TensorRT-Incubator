# SPDX-FileCopyrightText: Copyright (c) 2024 NVIDIA CORPORATION & AFFILIATES. All rights reserved.
# SPDX-License-Identifier: Apache-2.0
#
# Licensed under the Apache License, Version 2.0 (the "License");
# you may not use this file except in compliance with the License.
# You may obtain a copy of the License at
#
# http://www.apache.org/licenses/LICENSE-2.0
#
# Unless required by applicable law or agreed to in writing, software
# distributed under the License is distributed on an "AS IS" BASIS,
# WITHOUT WARRANTIES OR CONDITIONS OF ANY KIND, either express or implied.
# See the License for the specific language governing permissions and
# limitations under the License.
#
from typing import Union
from tripy import constraints, export
from tripy.common.exception import raise_error
from tripy.frontend import utils as frontend_utils


@export.public_api(document_under="operations/functions")
@constraints.dtype_info(
    dtype_variables={
        "T1": ["float32", "float16", "bfloat16", "int4", "float8", "int8", "int32", "int64", "bool"],
    },
    dtype_constraints={"input": "T1", constraints.RETURN_VALUE: "T1"},
)
@frontend_utils.process_dim
def repeat(input: "tripy.Tensor", repeats: Union[int, "tripy.ShapeScalar"], dim: int) -> "tripy.Tensor":
    """
    Repeats each element of a tensor after itself along the specified dimension.

    Args:
        input: The input tensor.
        repeats: The number of times to repeat each element.
        dim: The dimension along which to repeat values.

    Returns:
        The new tensor.

    .. code-block:: python
        :linenos:
        :caption: 1D tensor

        inp = tp.arange(4, dtype=tp.int32)
        out0 = tp.repeat(inp, 2, dim=0)

        np_inp = np.from_dlpack(tp.copy(inp, device=tp.device("cpu"))) # doc: omit
        ref_out0 = np.repeat(np_inp, 2, 0) # doc: omit
        assert np.array_equal(ref_out0, np.from_dlpack(tp.copy(out0, device=tp.device("cpu"))))


    .. code-block:: python
        :linenos:
        :caption: 2D tensor

        inp = tp.reshape(tp.arange(4, dtype=tp.int32), (2, 2))
        out0 = tp.repeat(inp, 2, dim=0)
        out1 = tp.repeat(inp, 2, dim=1)

        np_inp = np.from_dlpack(tp.copy(inp, device=tp.device("cpu"))) # doc: omit
        ref_out0 = np.repeat(np_inp, 2, 0) # doc: omit
        assert np.array_equal(ref_out0, np.from_dlpack(tp.copy(out0, device=tp.device("cpu"))))

        ref_out1 = np.repeat(np_inp, 2, 1) # doc: omit
        assert np.array_equal(ref_out1, np.from_dlpack(tp.copy(out1, device=tp.device("cpu"))))
    """
    from tripy.frontend.trace.ops.expand import expand
    from tripy.frontend.trace.ops.reshape import reshape
    from tripy.frontend.trace.ops.unsqueeze import unsqueeze
<<<<<<< HEAD
    from tripy.frontend.trace.ops.concatenate import concatenate
    from tripy.frontend.tensor import Tensor
    from tripy.frontend.shape import Shape

    if isinstance(repeats, int) and repeats < 0:
        raise_error("`repeats` value must be non-negative.", [f"Got: repeats={repeats}."])
=======
    from tripy.frontend.tensor import Tensor
    from tripy.frontend.shape import ShapeScalar, Shape
    from tripy.frontend.trace.ops.concatenate import concatenate

    if isinstance(repeats, int):
        if repeats < 0:
            raise_error("`repeats` value must be non-negative.", [f"Got: repeats={repeats}."])
        repeats = ShapeScalar(repeats)
>>>>>>> 97355eee

    # By constraining repeats to be a single integer, we can use a very
    # simple implementation for repeat.
    # Imagine we have:
    #   a = [1, 2]
    #   out = tp.repeat(a, 2, dim=0)
    #
    # We achieve this by:
    #
    # [1, 2] -> [[1],  -> [[1, 1],  -> [1, 1, 2, 2]
    #            [2],]     [2, 2],]
    #
    out = unsqueeze(input, dim + 1)
    out = expand(out, input.shape[: dim + 1] + Shape([repeats]) + input.shape[dim + 1 :])

<<<<<<< HEAD
    # repeat_mask = [1] * input.rank
    # repeat_mask[dim] = repeats
=======
>>>>>>> 97355eee
    repeat_mask = concatenate(
        [reshape(repeats, (1,)) if idx == dim else Tensor([1]) for idx in range(input.rank)], dim=0
    )
    new_shape = input.shape.multiply(repeat_mask)
    out = reshape(out, new_shape)
    return out<|MERGE_RESOLUTION|>--- conflicted
+++ resolved
@@ -69,14 +69,6 @@
     from tripy.frontend.trace.ops.expand import expand
     from tripy.frontend.trace.ops.reshape import reshape
     from tripy.frontend.trace.ops.unsqueeze import unsqueeze
-<<<<<<< HEAD
-    from tripy.frontend.trace.ops.concatenate import concatenate
-    from tripy.frontend.tensor import Tensor
-    from tripy.frontend.shape import Shape
-
-    if isinstance(repeats, int) and repeats < 0:
-        raise_error("`repeats` value must be non-negative.", [f"Got: repeats={repeats}."])
-=======
     from tripy.frontend.tensor import Tensor
     from tripy.frontend.shape import ShapeScalar, Shape
     from tripy.frontend.trace.ops.concatenate import concatenate
@@ -85,7 +77,6 @@
         if repeats < 0:
             raise_error("`repeats` value must be non-negative.", [f"Got: repeats={repeats}."])
         repeats = ShapeScalar(repeats)
->>>>>>> 97355eee
 
     # By constraining repeats to be a single integer, we can use a very
     # simple implementation for repeat.
@@ -101,11 +92,6 @@
     out = unsqueeze(input, dim + 1)
     out = expand(out, input.shape[: dim + 1] + Shape([repeats]) + input.shape[dim + 1 :])
 
-<<<<<<< HEAD
-    # repeat_mask = [1] * input.rank
-    # repeat_mask[dim] = repeats
-=======
->>>>>>> 97355eee
     repeat_mask = concatenate(
         [reshape(repeats, (1,)) if idx == dim else Tensor([1]) for idx in range(input.rank)], dim=0
     )
