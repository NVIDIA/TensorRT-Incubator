#
# SPDX-FileCopyrightText: Copyright (c) 1993-2024 NVIDIA CORPORATION & AFFILIATES. All rights reserved.
# SPDX-License-Identifier: Apache-2.0
#
# Licensed under the Apache License, Version 2.0 (the "License");
# you may not use this file except in compliance with the License.
# You may obtain a copy of the License at
#
# http://www.apache.org/licenses/LICENSE-2.0
#
# Unless required by applicable law or agreed to in writing, software
# distributed under the License is distributed on an "AS IS" BASIS,
# WITHOUT WARRANTIES OR CONDITIONS OF ANY KIND, either express or implied.
# See the License for the specific language governing permissions and
# limitations under the License.
#

import tripy as tp
from tripy import export, constraints


<<<<<<< HEAD
@export.public_api(document_under="tensor_operations")
@constraints.dtype_info(
    dtype_variables={
        "T1": ["float32", "float16", "bfloat16", "int32", "int64", "bool", "int8"],
    },
    dtype_constraints={"input": "T1", constraints.RETURN_VALUE: "T1"},
)
=======
@export.public_api(document_under="operations/functions")
>>>>>>> 44526c2f
def relu(input: "tripy.Tensor") -> "tripy.Tensor":
    r"""
    Applies Rectified Linear Unit (RELU) function
    to each element of the input tensor:

    :math:`\text{relu}(x) = \max(0,x)`

    Args:
        input: The input tensor.

    Returns:
        A tensor of the same shape as the input.

    .. code-block:: python
        :linenos:
        :caption: Example

        input = tp.Tensor([1., 2., 3., 4.], dtype=tp.float32)
        output = tp.relu(input)

        t = torch.tensor([1, 2, 3, 4], dtype=torch.float32) # doc: omit
        assert tp.allclose(output, tp.Tensor(torch.nn.functional.relu(t)))

    """
    zeros = tp.zeros((1,), dtype=input.dtype)
    return tp.maximum(zeros, input)<|MERGE_RESOLUTION|>--- conflicted
+++ resolved
@@ -19,17 +19,13 @@
 from tripy import export, constraints
 
 
-<<<<<<< HEAD
-@export.public_api(document_under="tensor_operations")
+@export.public_api(document_under="operations/functions")
 @constraints.dtype_info(
     dtype_variables={
         "T1": ["float32", "float16", "bfloat16", "int32", "int64", "bool", "int8"],
     },
     dtype_constraints={"input": "T1", constraints.RETURN_VALUE: "T1"},
 )
-=======
-@export.public_api(document_under="operations/functions")
->>>>>>> 44526c2f
 def relu(input: "tripy.Tensor") -> "tripy.Tensor":
     r"""
     Applies Rectified Linear Unit (RELU) function
