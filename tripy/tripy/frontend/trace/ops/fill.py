#
# SPDX-FileCopyrightText: Copyright (c) 1993-2024 NVIDIA CORPORATION & AFFILIATES. All rights reserved.
# SPDX-License-Identifier: Apache-2.0
#
# Licensed under the Apache License, Version 2.0 (the "License");
# you may not use this file except in compliance with the License.
# You may obtain a copy of the License at
#
# http://www.apache.org/licenses/LICENSE-2.0
#
# Unless required by applicable law or agreed to in writing, software
# distributed under the License is distributed on an "AS IS" BASIS,
# WITHOUT WARRANTIES OR CONDITIONS OF ANY KIND, either express or implied.
# See the License for the specific language governing permissions and
# limitations under the License.
#

import numbers
from dataclasses import dataclass
from typing import Optional, Sequence, Union

import tripy.frontend.trace.ops.utils as op_utils
import tripy.frontend.utils as frontend_utils
from tripy import export, utils, constraints
from tripy.common import datatype
from tripy.frontend import utils as frontend_utils
from tripy.frontend.trace.ops import utils as op_utils
from tripy.frontend.trace.ops.base import BaseTraceOp
from tripy.common.datatype import DATA_TYPES


@dataclass(repr=False)
class Fill(BaseTraceOp):
    value: float
    output_rank: int
    dtype: datatype.dtype

    infer_shape_output_idxs = op_utils.ShapeOutputIdxPolicies.never_return_shape

    def infer_dtypes(self):
        self.outputs[0].dtype = self.dtype

    def infer_devices(self):
        from tripy.common import device

        self.outputs[0].device = device("gpu")

    def infer_rank(self):
        if self.output_rank is None:
            if self.inputs[0].shape is None:
                from tripy.backend.mlir.utils import ShapeContext

                out_shape = ShapeContext().get_shape_of_dynamic_trace_tensor(self.inputs[0])
                assert len(out_shape) == 1, f"Expected rank of shape tensor to be 1, got {len(out_shape)}"
                assert (
                    out_shape[0] >= 0
                ), f"Incorrect shape of shape tensor, expected shape to be positive, got {out_shape[0]}"
                self.inputs[0].shape = out_shape
            self.output_rank = self.inputs[0].shape[0]
        self.outputs[0].rank = self.output_rank

    def to_flat_ir(self, inputs, outputs):
        from tripy.common.array import Array
        from tripy.common.device import device
        from tripy.flat_ir.ops import ConstantOp, DynamicBroadcastOp
        from tripy.flat_ir.tensor import FlatIRTensor
        from tripy.frontend.tensor import Tensor
        from tripy.frontend.trace.ops.cast import cast

        const_val_tensor = FlatIRTensor.build(
            shape=(),
            rank=0,
            dtype=outputs[0].dtype,
            device=outputs[0].device,
            reason_details=[f"create the constant value tensor (containing {self.value}) for a fill operation"],
        )
        ConstantOp.build([], [const_val_tensor], data=self.value)

        DynamicBroadcastOp.build(
            [const_val_tensor, inputs[0]],
            outputs,
            broadcast_dim=[],
        )


@frontend_utils.convert_inputs_to_tensors(exclude=["value", "dtype", "output_rank"], shape_argument=["shape"])
def full_impl(
    shape: Union["tripy.Shape", Sequence[Union[int, "tripy.Tensor"]]],
    value: numbers.Number,
    dtype: "tripy.dtype",
    output_rank: int,
) -> "tripy.Tensor":
    return Fill.build([shape], value, output_rank, dtype)


<<<<<<< HEAD
@export.public_api(document_under="tensor_operations")
@constraints.dtype_info(
    dtype_variables={
        "T1": ["int32"],
        "T2": ["float32", "float16", "bfloat16", "float8", "int8", "int32", "int64", "bool"],
    },
    dtype_constraints={"shape": "T1", "dtype": "T2", constraints.RETURN_VALUE: "T2"},
)
=======
@export.public_api(document_under="operations/initializers")
>>>>>>> 44526c2f
def full(
    shape: Union["tripy.Shape", Sequence[Union[int, "tripy.Tensor"]]],
    value: numbers.Number,
    dtype: "tripy.dtype" = datatype.float32,
) -> "tripy.Tensor":
    """
    Returns a tensor of the desired shape with all values set to the specified value.

    Args:
        shape: The desired shape.
        value: A scalar value to fill the resulting tensor.
        dtype: The desired data type.

    Returns:
        A tensor of shape ``shape``.

    .. code-block:: python
        :linenos:
        :caption: Example

        output = tp.full(shape=[2, 3], value=2)

        assert np.array_equal(cp.from_dlpack(output).get(), np.full([2, 3], 2, dtype=np.float32))
    """
    output_rank = len(shape) if isinstance(shape, Sequence) else None
    return full_impl(shape, value, dtype, output_rank)


<<<<<<< HEAD
@export.public_api(document_under="tensor_operations")
@constraints.dtype_info(
    dtype_variables={
        "T1": ["float32", "float16", "bfloat16", "float8", "int8", "int32", "int64", "bool"],
        "T2": ["float32", "float16", "bfloat16", "float8", "int8", "int32", "int64", "bool"],
    },
    dtype_constraints={"input": "T1", "dtype": "T2", constraints.RETURN_VALUE: "T2"},
)
=======
@export.public_api(document_under="operations/initializers")
>>>>>>> 44526c2f
def full_like(input: "tripy.Tensor", value: numbers.Number, dtype: Optional["tripy.dtype"] = None) -> "tripy.Tensor":
    """
    Returns a tensor of the same shape and data type as the input tensor, with all values
    set to the specified value.

    Args:
        input: Input tensor.
        value: A scalar value to fill the resulting tensor.
        dtype: The desired data type. This will override the data type inferred from the input tensor.

    Returns:
        A tensor of the same shape and data type (unless ``dtype`` is provided) as the input.

    .. code-block:: python
        :linenos:
        :caption: Example

        input = tp.Tensor([[1, 2], [3, 4]], shape=(2, 2))
        output = tp.full_like(input, value=2)

        assert np.array_equal(cp.from_dlpack(output).get(), np.array([[2, 2], [2, 2]], dtype=np.float32))
    """
    return full_impl(input.shape, value, utils.default(dtype, input.dtype), input.rank)<|MERGE_RESOLUTION|>--- conflicted
+++ resolved
@@ -93,8 +93,7 @@
     return Fill.build([shape], value, output_rank, dtype)
 
 
-<<<<<<< HEAD
-@export.public_api(document_under="tensor_operations")
+@export.public_api(document_under="operations/initializers")
 @constraints.dtype_info(
     dtype_variables={
         "T1": ["int32"],
@@ -102,9 +101,6 @@
     },
     dtype_constraints={"shape": "T1", "dtype": "T2", constraints.RETURN_VALUE: "T2"},
 )
-=======
-@export.public_api(document_under="operations/initializers")
->>>>>>> 44526c2f
 def full(
     shape: Union["tripy.Shape", Sequence[Union[int, "tripy.Tensor"]]],
     value: numbers.Number,
@@ -133,8 +129,7 @@
     return full_impl(shape, value, dtype, output_rank)
 
 
-<<<<<<< HEAD
-@export.public_api(document_under="tensor_operations")
+@export.public_api(document_under="operations/initializers")
 @constraints.dtype_info(
     dtype_variables={
         "T1": ["float32", "float16", "bfloat16", "float8", "int8", "int32", "int64", "bool"],
@@ -142,9 +137,6 @@
     },
     dtype_constraints={"input": "T1", "dtype": "T2", constraints.RETURN_VALUE: "T2"},
 )
-=======
-@export.public_api(document_under="operations/initializers")
->>>>>>> 44526c2f
 def full_like(input: "tripy.Tensor", value: numbers.Number, dtype: Optional["tripy.dtype"] = None) -> "tripy.Tensor":
     """
     Returns a tensor of the same shape and data type as the input tensor, with all values
