--- conflicted
+++ resolved
@@ -97,236 +97,4 @@
 
         assert np.array_equal(cp.from_dlpack(output).get(), np.reshape(cp.from_dlpack(input).get(), (1, 6)))
     """
-<<<<<<< HEAD
-    from tripy.frontend.tensor import Tensor
-    from tripy.frontend.shape import Shape
-
-    if isinstance(shape, Tensor):
-        return Reshape.build([input, shape], None)
-
-    def compute_unknown_dim(input_tensor, out_shape):
-        # Elements in `out_shape` can be i) int ii) -1 iii) scalar Tensor
-        # Compute the product of known dimensions in the reshape shape
-        known_dims_product = 1
-        for dim in out_shape:
-            if isinstance(dim, int) and dim == -1:
-                continue
-            known_dims_product *= dim
-
-        # Compute the total number of elements in the original shape
-        total_elements = 1
-        input_shape = input_tensor.shape
-        for i in range(input_tensor.rank):
-            total_elements *= input_shape[i]
-
-        # Infer the dimension
-        inferred_dim = total_elements / known_dims_product
-
-        return inferred_dim
-
-    unknown_dim_index = -1
-    for i, dim in enumerate(shape):
-        if isinstance(dim, int) and dim == -1:
-            if unknown_dim_index != -1:
-                raise_error(f"Reshape operation size operand can have only one dimension as -1, got shape={shape}.")
-            unknown_dim_index = i
-    if unknown_dim_index != -1:
-        shape = list(shape)
-        shape[unknown_dim_index] = compute_unknown_dim(input, shape)
-
-    # we can support infer_len for tp.Shape if the result is rank 1 and the shape is constant
-    output_len = None
-    if isinstance(input, Shape) and len(shape) == 1 and isinstance(shape[0], int):
-        output_len = shape[0]
-
-    out = reshape_impl(input, shape, len(shape), output_len)
-    # If the output shape is known at compile time, assign it to prevent computing shape of trace tensor which is expensive to compute.
-    if all(map(lambda s: isinstance(s, int) and s > 0, shape)):
-        out.trace_tensor.shape = shape
-    return out
-
-
-@dataclass(repr=False)
-class Squeeze(BaseTraceOp):
-
-    dims: Tuple[int]
-    out_shape: List[int]
-
-    def infer_dtypes(self):
-        self.outputs[0].dtype = self.inputs[0].dtype
-
-    # Even if given a shape input, the output should not be a shape because the result will not be rank 1.
-    # We should permit this, though, since it may be useful to extract a dimension from a shape as a scalar.
-    infer_tensor_variants = op_utils.InferVariantPolicies.never_return_shape
-
-    def infer_rank(self):
-
-        if len(self.dims) > 0:
-            self.outputs[0].rank = self.inputs[0].rank - len(self.dims)
-        else:
-            from tripy.backend.mlir.utils import ShapeContext
-
-            input_0_shape = op_utils.get_trace_shape(self.inputs[0])
-
-            def squeeze_shape(shape, indices_to_squeeze):
-                # Convert shape to list if it's not already
-                shape = list(shape)
-                if not indices_to_squeeze:  # If the list is empty, squeeze all dimensions that are 1
-                    shape = [dim for dim in shape if dim != 1]
-                else:
-                    # Sort indices to squeeze in descending order to avoid index shifting issues
-                    indices_to_squeeze.sort(reverse=True)
-                    for idx in indices_to_squeeze:
-                        if shape[idx] == 1:
-                            shape.pop(idx)
-                        else:
-                            raise ValueError(f"Cannot squeeze dimension at index {idx} with value {shape[idx]}")
-
-                return shape
-
-            out_shape = squeeze_shape(input_0_shape, list(self.dims))
-            self.outputs[0].rank = len(out_shape)
-            self.out_shape = out_shape
-
-    def to_flat_ir(self, inputs, outputs):
-        from tripy.flat_ir.ops import DynamicReshapeOp
-
-        if len(self.dims) > 0:
-            select_indices = [i for i in range(inputs[0].rank) if i not in self.dims]
-            input_shape = op_utils.get_shape_of_tensor(inputs[0])
-            shape_slice = []
-            for index in select_indices:
-                shape_slice.append(op_utils.slice_rank1_tensor(input_shape, index, reason_details=""))
-
-            output_shape = (
-                op_utils.concatenate_tensors(shape_slice, dim=0)
-                if len(shape_slice) > 0
-                else op_utils.add_constant_tensor_from_list([], inputs[0].device)
-            )
-
-        else:
-            output_shape = op_utils.add_constant_tensor_from_list(self.out_shape, inputs[0].device)
-        DynamicReshapeOp.build([inputs[0], output_shape], outputs)
-
-
-@export.public_api(document_under="operations/functions")
-@constraints.dtypes(
-    constraints={"input": "T1", constraints.RETURN_VALUE: "T1"},
-    variables={"T1": ["float32", "float16", "bfloat16", "float8", "int8", "int32", "int64", "bool"]},
-)
-def squeeze(input: "tripy.Tensor", dims: Union[Tuple, int] = None) -> "tripy.Tensor":
-    """
-    Returns a new tensor with all specified singleton dimensions of the input tensor removed.
-
-    Args:
-        input: The input tensor.
-        dims: The singleton dimensions to be removed.
-              If this is not provided, all dimensions of size 1 are removed.
-
-    Raises:
-        TripyException: If any of the specified dimensions have a size that is not equal to 1.
-
-    Returns:
-        A new tensor.
-
-    .. code-block:: python
-        :linenos:
-        :caption: Squeeze All Dimensions
-
-        input = tp.iota((1, 2, 1), dtype=tp.float32)
-        output = tp.squeeze(input, dims=(0, 2))
-        assert np.array_equal(cp.from_dlpack(output).get(), np.squeeze(cp.from_dlpack(input).get()))
-
-
-    .. code-block:: python
-        :linenos:
-        :caption: Squeeze First Dimension
-
-        input = tp.iota((1, 2, 1), dtype=tp.float32)
-        output = tp.squeeze(input, 0)
-        assert np.array_equal(cp.from_dlpack(output).get(), np.squeeze(cp.from_dlpack(input).get(), 0))
-
-    .. code-block:: python
-        :linenos:
-        :caption: Squeeze First And Third Dimension
-
-        input = tp.iota((1, 2, 1), dtype=tp.float32)
-        output = tp.squeeze(input, (0, 2))
-
-        assert np.array_equal(cp.from_dlpack(output).get(), np.squeeze(cp.from_dlpack(input).get(), (0, 2)))
-    """
-
-    if isinstance(dims, int):
-        dims = utils.make_tuple(dims)
-
-    return Squeeze.build([input], dims, None)
-
-
-@export.public_api(document_under="operations/functions")
-@constraints.dtypes(
-    constraints={"input": "T1", constraints.RETURN_VALUE: "T1"},
-    variables={"T1": ["float32", "float16", "bfloat16", "float8", "int4", "int8", "int32", "int64", "bool"]},
-)
-def flatten(input: "tripy.Tensor", start_dim: int = 0, end_dim: int = -1) -> "tripy.Tensor":
-    """
-    Flattens the input tensor from start_dim to end_dim.
-
-    Args:
-        input: The input tensor to be flattened.
-        start_dim: The first dimension to flatten (default is 0).
-        end_dim: The last dimension to flatten (default is -1, which includes the last dimension).
-
-    Returns:
-        A flattened tensor.
-
-    .. code-block:: python
-        :linenos:
-        :caption: Flatten All Dimensions
-
-        input = tp.iota((1, 2, 1), dtype=tp.float32)
-        output = tp.flatten(input)
-        assert np.array_equal(cp.from_dlpack(output).get(), cp.from_dlpack(input).get().flatten())
-
-    .. code-block:: python
-        :linenos:
-        :caption: Flatten Starting from First Dimension
-
-        input = tp.iota((2, 3, 4), dtype=tp.float32)
-        output = tp.flatten(input, start_dim=1)
-        assert np.array_equal(cp.from_dlpack(output).get(), cp.from_dlpack(input).get().reshape(2, -1))
-
-    .. code-block:: python
-        :linenos:
-        :caption: Flatten a Specific Range of Dimensions
-
-        input = tp.iota((2, 3, 4, 5), dtype=tp.float32)
-        output = tp.flatten(input, start_dim=1, end_dim=2)
-        assert np.array_equal(cp.from_dlpack(output).get(), cp.from_dlpack(input).get().reshape(2, -1, 5))
-    """
-
-    # Infer the actual dimensions to flatten based on start_dim and end_dim.
-    if start_dim < 0:
-        start_dim += input.rank
-
-    if end_dim < 0:
-        end_dim += input.rank
-
-    # Ensure start_dim and end_dim are within the valid range.
-    if not (0 <= start_dim < input.rank) or not (start_dim <= end_dim < input.rank):
-        raise_error(f"Invalid dimensions: start_dim={start_dim}, end_dim={end_dim}, rank={input.rank}.")
-
-    # Compute the new shape after flattening.
-    flattened_dim_size = 1
-    for i in range(start_dim, end_dim + 1):
-        flattened_dim_size *= input.shape[i]
-
-    from tripy.frontend.shape import Shape
-
-    # The new shape combines the dimensions before start_dim, the flattened dimension, and dimensions after end_dim.
-    flattened_shape = input.shape[:start_dim] + Shape(reshape(flattened_dim_size, (1,))) + input.shape[end_dim + 1 :]
-
-    out = reshape_impl(input, flattened_shape, len(flattened_shape))
-    return out
-=======
-    return Reshape.build([input, shape], None)
->>>>>>> db9cfe04
+    return Reshape.build([input, shape], None)