--- conflicted
+++ resolved
@@ -16,14 +16,8 @@
 #
 
 from dataclasses import dataclass
-<<<<<<< HEAD
-from typing import Sequence, Tuple, List, Union
+from typing import Optional, Sequence, Tuple, List, Union
 from tripy import export, utils, constraints
-=======
-from typing import Optional, Sequence, Tuple, List, Union
-
-from tripy import export, utils
->>>>>>> 7f3d04b5
 from tripy.common.exception import raise_error
 from tripy.frontend import utils as frontend_utils
 from tripy.frontend.trace.ops import utils as op_utils
