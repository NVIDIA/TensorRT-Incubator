#
# SPDX-FileCopyrightText: Copyright (c) 1993-2024 NVIDIA CORPORATION & AFFILIATES. All rights reserved.
# SPDX-License-Identifier: Apache-2.0
#
# Licensed under the Apache License, Version 2.0 (the "License");
# you may not use this file except in compliance with the License.
# You may obtain a copy of the License at
#
# http://www.apache.org/licenses/LICENSE-2.0
#
# Unless required by applicable law or agreed to in writing, software
# distributed under the License is distributed on an "AS IS" BASIS,
# WITHOUT WARRANTIES OR CONDITIONS OF ANY KIND, either express or implied.
# See the License for the specific language governing permissions and
# limitations under the License.
#

from dataclasses import dataclass
from typing import Optional, Sequence, Union

from tripy import export, utils, constraints
from tripy.common.exception import raise_error
from tripy.frontend.trace.ops.base import BaseTraceOp


@dataclass(repr=False)
class Flip(BaseTraceOp):
    dims: Sequence[int]

    def infer_rank(self):
        self.outputs[0].rank = self.inputs[0].rank

    def to_flat_ir(self, inputs, outputs):
        from tripy.flat_ir.ops import FlipOp

        FlipOp.build([inputs[0]], outputs, dims=self.dims)


<<<<<<< HEAD
@export.public_api(document_under="tensor_operations")
@constraints.dtype_info(
    dtype_variables={
        "T1": ["float32", "float16", "bfloat16","int32", "bool"],
    },
    dtype_constraints={"input": "T1", constraints.RETURN_VALUE: "T1"},
)
=======
@export.public_api(document_under="operations/functions")
>>>>>>> 44526c2f
def flip(input: "tripy.Tensor", dims: Optional[Union[int, Sequence[int]]] = None) -> "tripy.Tensor":
    r"""
    Return a new tensor with the same value as the `input` tensor, with the values in the
    dimension(s) given in `dims` reversed. If a value in `dims` is negative,
    it is counted backwards from the last dimension.

    Note that slicing with a negative step size is implemented using `flip`; e.g., `t[::-1]` is
    equivalent to flipping that dimension.

    Args:
        input: The input tensor.
        dims: The dimensions that should be reversed. If `None`, all dimensions will be reversed.
            If a given dimension is negative, it will be counted backwards from the last dimension.

    Returns:
        A new tensor with the same values as `input`, with the specified dimensions reversed.

    .. code-block:: python
        :linenos:
        :caption: Example

        input = tp.reshape(tp.arange(10), (2, 5))
        output = tp.flip(input) # equivalent to tp.flip(input, dims=[0, 1])
        assert cp.array_equal(cp.from_dlpack(output), cp.array([[9, 8, 7, 6, 5], [4, 3, 2, 1, 0]]))

    .. code-block:: python
        :linenos:
        :caption: Reversing only one dimension.

        input = tp.reshape(tp.arange(10), (2, 5))
        output = tp.flip(input, dims=-1)
        assert cp.array_equal(cp.from_dlpack(output), cp.array([[4, 3, 2, 1, 0], [9, 8, 7, 6, 5]]))
    """
    rank = input.rank
    if dims is None:
        dims = [d for d in range(rank)]
    else:
        encountered = set()
        dims = utils.make_list(dims)

        if rank == 0 and len(dims) != 0:
            raise_error("It is not possible to flip a rank-0 tensor.")

        for i, dim in enumerate(dims):
            corrected_dim = rank + dim if dim < 0 else dim
            if corrected_dim in encountered:
                dim_message = f"{dim}" if dim >= 0 else f"{corrected_dim} ({dim})"
                raise_error(f"All dimensions for flip must be unique but dimension {dim_message} is repeated.")
            if rank > 0 and (corrected_dim < 0 or corrected_dim >= rank):
                raise_error(
                    f"All dimensions for flip must be in the range [-{rank}, {rank}), but dimension {dim} is out of range."
                )
            dims[i] = corrected_dim
            encountered.add(corrected_dim)

    return Flip.build([input], dims=dims)<|MERGE_RESOLUTION|>--- conflicted
+++ resolved
@@ -36,17 +36,13 @@
         FlipOp.build([inputs[0]], outputs, dims=self.dims)
 
 
-<<<<<<< HEAD
-@export.public_api(document_under="tensor_operations")
+@export.public_api(document_under="operations/functions")
 @constraints.dtype_info(
     dtype_variables={
-        "T1": ["float32", "float16", "bfloat16","int32", "bool"],
+        "T1": ["float32", "float16", "bfloat16", "int32", "bool"],
     },
     dtype_constraints={"input": "T1", constraints.RETURN_VALUE: "T1"},
 )
-=======
-@export.public_api(document_under="operations/functions")
->>>>>>> 44526c2f
 def flip(input: "tripy.Tensor", dims: Optional[Union[int, Sequence[int]]] = None) -> "tripy.Tensor":
     r"""
     Return a new tensor with the same value as the `input` tensor, with the values in the
