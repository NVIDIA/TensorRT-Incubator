--- conflicted
+++ resolved
@@ -37,17 +37,13 @@
         ConcatenateOp.build(inputs, outputs, dim=self.dim)
 
 
-<<<<<<< HEAD
-@export.public_api(document_under="tensor_operations")
+@export.public_api(document_under="operations/functions")
 @constraints.dtype_info(
     dtype_variables={
         "T1": ["float32", "float16", "bfloat16", "float8", "int8", "int32", "int64", "bool"],
     },
     dtype_constraints={"tensors": "T1", constraints.RETURN_VALUE: "T1"},
 )
-=======
-@export.public_api(document_under="operations/functions")
->>>>>>> 44526c2f
 def concatenate(tensors: List[Union["tripy.Tensor"]], dim: int) -> "tripy.Tensor":
     r"""
     Returns a copy of the input tensor on the target device.
