#
# SPDX-FileCopyrightText: Copyright (c) 1993-2024 NVIDIA CORPORATION & AFFILIATES. All rights reserved.
# SPDX-License-Identifier: Apache-2.0
#
# Licensed under the Apache License, Version 2.0 (the "License");
# you may not use this file except in compliance with the License.
# You may obtain a copy of the License at
#
# http://www.apache.org/licenses/LICENSE-2.0
#
# Unless required by applicable law or agreed to in writing, software
# distributed under the License is distributed on an "AS IS" BASIS,
# WITHOUT WARRANTIES OR CONDITIONS OF ANY KIND, either express or implied.
# See the License for the specific language governing permissions and
# limitations under the License.
#

import numbers
from dataclasses import dataclass

import tripy.frontend.trace.ops.utils as op_utils
from tripy import export, constraints, utils
from tripy.common import datatype
from tripy.frontend.trace.ops.base import BaseTraceOp
from tripy.common.datatype import DATA_TYPES


@dataclass(repr=False)
class Where(BaseTraceOp):

    def infer_shape_output_idxs(self, inputs):
        from tripy.frontend.shape import Shape
        from tripy.utils import Result

        # consider the result a shape if (both) the two value arguments are shapes
        if isinstance(inputs[1], Shape) and isinstance(inputs[2], Shape):
            # also require the bool input to be rank 1 to avoid broadcasting to a larger size
            if inputs[0].rank != 1:
                return Result.err(
                    [
                        "If the value inputs to operator 'where' are tp.Shape,"
                        f" the Boolean input must be rank 1, but given rank {inputs[0].rank}",
                    ]
                )
            return Result.ok([0])
        elif not isinstance(inputs[1], Shape) and not isinstance(inputs[2], Shape):
            return Result.ok([])
        else:
            return Result.err(
                [
                    "Both value inputs to operator 'where' must either both be tp.Shape or both not be tp.Shape.",
                    f"Given types {type(inputs[1])} and {type(inputs[2])}",
                ]
            )

    def infer_dtypes(self):
        assert len(self.inputs) == 3, "Select operation should have exactly 3 inputs!"
        if self.inputs[0].dtype != datatype.bool:
            utils.raise_error_io_info(
                self,
                "Condition input must have boolean type.",
                details=[
                    f"Condition input (input 0) for operation: 'where' must have boolean type, but got: ",
                    self.inputs[0].dtype,
                ],
            )

        op_utils.check_input_dtypes_match(self, op_details="where", start_index=1)
        self.outputs[0].dtype = self.inputs[1].dtype

    def to_flat_ir(self, inputs, outputs):
        from tripy.flat_ir.tensor import FlatIRTensor
        from tripy.common.datatype import bool as tp_bool, int32
        from tripy.frontend.trace.ops.binary_elementwise import Comparison
        from tripy.flat_ir.ops import CompareOp
        from tripy.flat_ir.ops import SelectOp
        from tripy.flat_ir.ops import MaxOp

        # Unconditionally insert broadcast for all operands
        assert len(inputs) == 3, f"Where op expects 3 inputs but got {len(inputs)}."
        cond_rank, a_rank, b_rank = (input.rank for input in inputs)

        output_rank = max(a_rank, b_rank, cond_rank)
        with FlatIRTensor.context(["make rank of cond, a and b the same."]):
            inputs[0] = op_utils.expand_rank_of_tensor(inputs[0], output_rank - cond_rank)
            inputs[1] = op_utils.expand_rank_of_tensor(inputs[1], output_rank - a_rank)
            inputs[2] = op_utils.expand_rank_of_tensor(inputs[2], output_rank - b_rank)

        with FlatIRTensor.context(["compute element-wise max of input shapes to get the desired output shape."]):
            bcast_cond_and_input = op_utils.compute_shape_of_broadcast(
                op_utils.get_shape_of_tensor(inputs[0]),
                op_utils.get_shape_of_tensor(inputs[1]),
                output_rank,
                shape1_name="the 'condition' tensor",
                shape2_name="the 'input' tensor",
            )
            bcast_input_and_other = op_utils.compute_shape_of_broadcast(
                op_utils.get_shape_of_tensor(inputs[1]),
                op_utils.get_shape_of_tensor(inputs[2]),
                output_rank,
                shape1_name="the 'input' tensor",
                shape2_name="the 'other' tensor",
            )
            computed_output_shape = op_utils.compute_shape_of_broadcast(
                bcast_cond_and_input,
                bcast_input_and_other,
                output_rank,
                shape1_name="the previously computed broadcast of the 'condition' and 'input' tensor",
                shape2_name="the previously computed broadcast of the 'input' and 'other' tensors",
            )

            inputs[0] = op_utils.insert_broadcast(
                inputs[0],
                outputs[0].rank,
                use_dynamic_variant=True,
                shape_of_target_tensor=computed_output_shape,
                tensor_details=f"first input of 'where' ('condition')",
            )
            inputs[1] = op_utils.insert_broadcast(
                inputs[1],
                outputs[0].rank,
                use_dynamic_variant=True,
                shape_of_target_tensor=computed_output_shape,
                tensor_details="second input of 'where' ('input')",
            )
            inputs[2] = op_utils.insert_broadcast(
                inputs[2],
                outputs[0].rank,
                use_dynamic_variant=True,
                shape_of_target_tensor=computed_output_shape,
                tensor_details="third input of 'where' ('other')",
            )

        SelectOp.build(inputs, outputs)


<<<<<<< HEAD
@export.public_api(document_under="tensor_operations")
@constraints.dtype_info(
    dtype_variables={
        "T1": ["float32", "float16", "bfloat16", "float8", "int8", "int32", "int64", "bool"],
        "T2": ["bool"],
    },
    dtype_constraints={"condition": "T2", "input": "T1", "other": "T1", constraints.RETURN_VALUE: "T1"},
)
=======
@export.public_api(document_under="operations/functions")
>>>>>>> 44526c2f
def where(condition: "tripy.Tensor", input: "tripy.Tensor", other: "tripy.Tensor") -> "tripy.Tensor":
    r"""
    Returns a new tensor of elements selected from either ``input`` or ``other``, depending on ``condition``.

    Args:
        condition: The condition tensor.
            Where this is ``True``, elements are selected from ``input``.
            Otherwise, elements are selected from ``other``.
        input: Tensor of values selected at indices where condition is ``True``.
        other: Tensor values selected at indices where condition is ``False``.

    Returns:
        A new tensor with the broadcasted shape.

    Constraints:
        All three parameters must be broadcast-compatible with each other.

    .. code-block:: python
        :linenos:
        :caption: Example

        condition = tp.Tensor([[True, False], [True, True]])
        input = tp.ones([2, 2], dtype=tp.float32)
        other = tp.zeros([2, 2], dtype=tp.float32)
        output = tp.where(condition, input, other)

        assert np.array_equal(cp.from_dlpack(output).get(), np.array([[1, 0], [1, 1]], dtype=np.float32))
    """
    return Where.build([condition, input, other])


<<<<<<< HEAD
@export.public_api(document_under="tensor_operations")
@constraints.dtype_info(
    dtype_variables={
        "T1": ["float32", "float16", "bfloat16", "float8", "int8", "int32", "int64", "bool"],
        "T2": ["bool"],
    },
    dtype_constraints={"input": "T1", "mask": "T2", constraints.RETURN_VALUE: "T1"},
)
=======
@export.public_api(document_under="operations/functions")
>>>>>>> 44526c2f
def masked_fill(input: "tripy.Tensor", mask: "tripy.Tensor", value: numbers.Number) -> "tripy.Tensor":
    r"""
    Returns a new tensor filled with ``value`` where ``mask`` is ``True`` and elements from
    the input tensor otherwise.

    Args:
        input: The input tensor.
        mask: The mask tensor.
        value: the value to fill with. This will be casted to match the data type of the input tensor.

    Returns:
        A new tensor of the same shape as the input tensor.

    .. code-block:: python
        :linenos:
        :caption: Example

        mask = tp.Tensor([[True, False], [True, True]])
        input = tp.zeros([2, 2])
        output = tp.masked_fill(input, mask, -1.0)

        assert np.array_equal(cp.from_dlpack(output).get(), np.array([[-1, 0], [-1, -1]], dtype=np.float32))
    """
    from tripy.frontend.trace.ops.fill import full_like

    fill_tensor = full_like(input, value)
    return where(mask, fill_tensor, input)<|MERGE_RESOLUTION|>--- conflicted
+++ resolved
@@ -134,8 +134,7 @@
         SelectOp.build(inputs, outputs)
 
 
-<<<<<<< HEAD
-@export.public_api(document_under="tensor_operations")
+@export.public_api(document_under="operations/functions")
 @constraints.dtype_info(
     dtype_variables={
         "T1": ["float32", "float16", "bfloat16", "float8", "int8", "int32", "int64", "bool"],
@@ -143,9 +142,6 @@
     },
     dtype_constraints={"condition": "T2", "input": "T1", "other": "T1", constraints.RETURN_VALUE: "T1"},
 )
-=======
-@export.public_api(document_under="operations/functions")
->>>>>>> 44526c2f
 def where(condition: "tripy.Tensor", input: "tripy.Tensor", other: "tripy.Tensor") -> "tripy.Tensor":
     r"""
     Returns a new tensor of elements selected from either ``input`` or ``other``, depending on ``condition``.
@@ -177,8 +173,7 @@
     return Where.build([condition, input, other])
 
 
-<<<<<<< HEAD
-@export.public_api(document_under="tensor_operations")
+@export.public_api(document_under="operations/functions")
 @constraints.dtype_info(
     dtype_variables={
         "T1": ["float32", "float16", "bfloat16", "float8", "int8", "int32", "int64", "bool"],
@@ -186,9 +181,6 @@
     },
     dtype_constraints={"input": "T1", "mask": "T2", constraints.RETURN_VALUE: "T1"},
 )
-=======
-@export.public_api(document_under="operations/functions")
->>>>>>> 44526c2f
 def masked_fill(input: "tripy.Tensor", mask: "tripy.Tensor", value: numbers.Number) -> "tripy.Tensor":
     r"""
     Returns a new tensor filled with ``value`` where ``mask`` is ``True`` and elements from
