--- conflicted
+++ resolved
@@ -57,15 +57,11 @@
     return Unsqueeze.build([input, result_shape], dim)
 
 
-<<<<<<< HEAD
-@export.public_api(document_under="tensor_operations")
+@export.public_api(document_under="operations/functions")
 @constraints.dtype_info(
     dtype_variables={"T1": ["float32", "float16", "bfloat16", "float8", "int8", "int32", "int64", "bool"]},
     dtype_constraints={"input": "T1", constraints.RETURN_VALUE: "T1"},
 )
-=======
-@export.public_api(document_under="operations/functions")
->>>>>>> 44526c2f
 def unsqueeze(input: "tripy.Tensor", dim: int) -> "tripy.Tensor":
     """
     Returns a new tensor with the contents of the input tensor with a
