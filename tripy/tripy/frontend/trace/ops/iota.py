#
# SPDX-FileCopyrightText: Copyright (c) 1993-2024 NVIDIA CORPORATION & AFFILIATES. All rights reserved.
# SPDX-License-Identifier: Apache-2.0
#
# Licensed under the Apache License, Version 2.0 (the "License");
# you may not use this file except in compliance with the License.
# You may obtain a copy of the License at
#
# http://www.apache.org/licenses/LICENSE-2.0
#
# Unless required by applicable law or agreed to in writing, software
# distributed under the License is distributed on an "AS IS" BASIS,
# WITHOUT WARRANTIES OR CONDITIONS OF ANY KIND, either express or implied.
# See the License for the specific language governing permissions and
# limitations under the License.
#

from dataclasses import dataclass
from typing import Optional, Sequence, Union

from tripy import export, utils, constraints
from tripy.common import datatype
from tripy.frontend import utils as frontend_utils
from tripy.frontend.trace.ops import utils as op_utils
from tripy.frontend.trace.ops.base import BaseTraceOp
from tripy.common.datatype import DATA_TYPES


@dataclass(repr=False)
class Iota(BaseTraceOp):
    dim: int
    output_rank: int
    dtype: datatype.dtype

    infer_shape_output_idxs = op_utils.ShapeOutputIdxPolicies.never_return_shape

    def infer_rank(self):
        if self.output_rank is None:
            if self.inputs[0].shape is None:
                from tripy.backend.mlir.utils import ShapeContext

                out_shape = ShapeContext().get_shape_of_dynamic_trace_tensor(self.inputs[0])
                assert len(out_shape) == 1
                assert out_shape[0] >= 0, f"incorrect shape computation {out_shape}"
                self.output_rank = out_shape[0]
            else:
                self.output_rank = self.inputs[0].shape[0]

        # Iota requires inputs[0] to be statically shaped
        if self.inputs[0].shape is None:
            self.inputs[0].shape = (self.output_rank,)

        if self.dim < 0:
            self.dim += self.output_rank
        self.outputs[0].rank = self.output_rank

    def infer_dtypes(self):
        self.outputs[0].dtype = self.dtype

    def infer_devices(self):
        from tripy.common import device

        self.outputs[0].device = device("gpu")

    def to_flat_ir(self, inputs, outputs):
        from tripy.flat_ir.ops import DynamicIotaOp

        DynamicIotaOp.build(inputs, outputs, dim=self.dim)


@frontend_utils.convert_inputs_to_tensors(exclude=["dim", "dtype", "output_rank"], shape_argument=["shape"])
def iota_impl(
    shape: Union["tripy.Shape", Sequence[int]], dim: int, dtype: datatype.dtype, output_rank: int
) -> "tripy.Tensor":
    from tripy.frontend.trace.ops.cast import cast

    # Allocate a float32 tensor and cast the output to dtype. `tensorrt.linspace` op result #0 must be 0D/1D/2D/3D/4D/5D/6D/7D/8D tensor of 32-bit float or 32-bit signless integer values.
    if dtype not in (datatype.float32, datatype.int32, datatype.int64):
        result = Iota.build([shape], dim, output_rank, datatype.float32)
        return cast(result, dtype)

    return Iota.build([shape], dim, output_rank, dtype)


<<<<<<< HEAD
@export.public_api(document_under="tensor_operations")
@constraints.dtype_info(
    dtype_variables={"T1": ["int32"], "T2": ["float32", "float16", "bfloat16", "float8", "int8", "int32", "bool"]},
    dtype_constraints={"shape": "T1", "dtype": "T2", constraints.RETURN_VALUE: "T2"},
)
=======
@export.public_api(document_under="operations/initializers")
>>>>>>> 44526c2f
def iota(
    shape: Union["tripy.Shape", Sequence[Union[int, "tripy.Tensor"]]],
    dim: int = 0,
    dtype: datatype.dtype = datatype.float32,
) -> "tripy.Tensor":
    """
    Fills an output tensor with consecutive values starting from zero along the given dimension.

    Args:
        shape: The desired shape.
        dim: Dimension along which to perform the iota operation.
            This cannot exceed the rank of the specified shape.
        dtype: The desired data type.

    Returns:
        A tensor of shape ``shape`` and data type ``dtype``.

    .. code-block:: python
        :linenos:
        :caption: Example

        output = tp.iota((3,), dim=-1)

        assert np.array_equal(cp.from_dlpack(output).get(), np.arange(0, 3, dtype=np.float32))
    """
    output_rank = len(shape) if isinstance(shape, Sequence) else None
    return iota_impl(shape, dim, dtype, output_rank)


<<<<<<< HEAD
@export.public_api(document_under="tensor_operations")
@constraints.dtype_info(
    dtype_variables={
        "T1": ["float32", "float16", "bfloat16", "float8", "int8", "int32", "int64", "bool"],
        "T2": ["float32", "float16", "bfloat16", "float8", "int8", "int32", "bool"],
    },
    dtype_constraints={"input": "T1", "dtype": "T2", constraints.RETURN_VALUE: "T2"},
)
=======
@export.public_api(document_under="operations/initializers")
>>>>>>> 44526c2f
def iota_like(input: "tripy.Tensor", dim: int = 0, dtype: Optional[datatype.dtype] = None) -> "tripy.Tensor":
    """
    Returns a tensor of the same shape and data type as the input tensor, with consecutive values
    starting from zero along the given dimension.

    Args:
        input: Input tensor.
        dim: Dimension along which to perform the iota operation.
            This cannot exceed the rank of the specified shape.
        dtype: The desired data type. This will override the data type inferred from the input tensor.

    Returns:
        A tensor of the same shape and data type (unless ``dtype`` is provided) as the input.

    .. code-block:: python
        :linenos:
        :caption: Example

        input = tp.Tensor([1, 2, 3])
        output = tp.iota_like(input)

        assert np.array_equal(cp.from_dlpack(output).get(), np.arange(0, 3, dtype=np.float32))
    """
    return iota_impl(input.shape, dim, utils.default(dtype, input.dtype), input.rank)<|MERGE_RESOLUTION|>--- conflicted
+++ resolved
@@ -82,15 +82,11 @@
     return Iota.build([shape], dim, output_rank, dtype)
 
 
-<<<<<<< HEAD
-@export.public_api(document_under="tensor_operations")
+@export.public_api(document_under="operations/initializers")
 @constraints.dtype_info(
     dtype_variables={"T1": ["int32"], "T2": ["float32", "float16", "bfloat16", "float8", "int8", "int32", "bool"]},
     dtype_constraints={"shape": "T1", "dtype": "T2", constraints.RETURN_VALUE: "T2"},
 )
-=======
-@export.public_api(document_under="operations/initializers")
->>>>>>> 44526c2f
 def iota(
     shape: Union["tripy.Shape", Sequence[Union[int, "tripy.Tensor"]]],
     dim: int = 0,
@@ -120,8 +116,7 @@
     return iota_impl(shape, dim, dtype, output_rank)
 
 
-<<<<<<< HEAD
-@export.public_api(document_under="tensor_operations")
+@export.public_api(document_under="operations/initializers")
 @constraints.dtype_info(
     dtype_variables={
         "T1": ["float32", "float16", "bfloat16", "float8", "int8", "int32", "int64", "bool"],
@@ -129,9 +124,6 @@
     },
     dtype_constraints={"input": "T1", "dtype": "T2", constraints.RETURN_VALUE: "T2"},
 )
-=======
-@export.public_api(document_under="operations/initializers")
->>>>>>> 44526c2f
 def iota_like(input: "tripy.Tensor", dim: int = 0, dtype: Optional[datatype.dtype] = None) -> "tripy.Tensor":
     """
     Returns a tensor of the same shape and data type as the input tensor, with consecutive values
