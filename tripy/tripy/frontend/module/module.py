#
# SPDX-FileCopyrightText: Copyright (c) 2024 NVIDIA CORPORATION & AFFILIATES. All rights reserved.
# SPDX-License-Identifier: Apache-2.0
#
# Licensed under the Apache License, Version 2.0 (the "License");
# you may not use this file except in compliance with the License.
# You may obtain a copy of the License at
#
# http://www.apache.org/licenses/LICENSE-2.0
#
# Unless required by applicable law or agreed to in writing, software
# distributed under the License is distributed on an "AS IS" BASIS,
# WITHOUT WARRANTIES OR CONDITIONS OF ANY KIND, either express or implied.
# See the License for the specific language governing permissions and
# limitations under the License.
#

import copy
import operator
from typing import Any, Dict, Iterator, List, Tuple, Union, Sequence, TypeVar

from tripy import export, utils
from tripy.common.exception import raise_error, _make_stack_info_message
from tripy.frontend.module.parameter import Parameter
from tripy.logging import logger


T = TypeVar("T")


def _check_param_compatible(original_param, new_param, param_name):
    if not isinstance(original_param, Parameter):
        return

    is_compatible = original_param._is_compatible(new_param)
    if not is_compatible:
        raise_error(
            f"For parameter: {param_name}, new parameter is not compatible with the existing parameter.",
            details=is_compatible.error_details,
        )


def _is_homogeneous_container(container: Sequence, typ: T):
    return all(isinstance(elem, typ) for elem in container)


def _contains_types(container: Sequence, types: type):
    return any(any(isinstance(elem, typ) for typ in types) for elem in container)


@export.public_api(document_under="modules/index.rst")
class Module:
    r"""
    Base class used to define neural network modules.
    You can nest modules by assigning them as attributes of other modules.

    Child modules or :class:`tripy.Parameter` s may be contained in Python ``list``\s or ``dict``\s.
    If using ``dict``\s, the keys must be strings.
    Nested data structures (for example, ``list``\s of ``list``\s) are not supported.
    Taking child modules as an example, this is allowed:
    ::

        self.linear = tp.Linear(2, 2)
        self.list_modules = [tp.Linear(2, 2), tp.Linear(2, 2)]
        self.dict_modules = {
            "linear": tp.Linear(2, 2),
            "layernorm": tp.LayerNorm(2),
        }

    Whereas this is not supported:
    ::

        self.list_modules = [[tp.Linear(2, 2)], [tp.Linear(2, 2)]]
        self.dict_modules = {
            (1, "linear"): tp.Linear(2, 2),
        }

    .. code-block:: python
        :linenos:
        :caption: Example

        class AddBias(tp.Module):
            def __init__(self):
                super().__init__()
                self.bias = tp.Parameter(tp.Tensor([1.0, 1.0], dtype=tp.float32))

            def __call__(self, x):
                return x + self.bias

        add_bias = AddBias()

        input = tp.Tensor([1.0, 1.0], dtype=tp.float32)
        output = add_bias(input)

        assert np.array_equal(cp.from_dlpack(output).get(), np.array([2.0, 2.0]))
    """

    def __setattr__(self, name: str, value: Any) -> None:
        if isinstance(value, Parameter) or name in dict(self.named_parameters()):
            _check_param_compatible(getattr(self, name, None), value, name)

        super().__setattr__(name, value)
        # avoid infinite recursion during initialization
        if value is None:
            return

        if isinstance(value, List) or isinstance(value, Dict):
            container = value if isinstance(value, List) else value.values()
<<<<<<< HEAD
            if _contains_types(container, [Parameter, Module]) and not (
                _is_homogeneous_container(container, Parameter) or _is_homogeneous_container(container, Module)
            ):
                logger.warning("A container of mixed types will not be registered with this module's state_dict().")
=======
            if _contains_types(container, [Parameter, Module]) and (
                not _is_homogeneous_container(container, Parameter) and not _is_homogeneous_container(container, Module)
            ):
                stack_info = utils.get_stack_info()
                stack_info.fetch_source_code()
                stack_info_msg = _make_stack_info_message(stack_info)

                logger.warning(
                    "A container of mixed types will not be registered with this module's state_dict()."
                    + (f"\nNote: container was set here: {stack_info_msg}" if stack_info_msg else "")
                )
>>>>>>> 60ccc431

    def state_dict(self) -> Dict[str, Parameter]:
        r"""
        Returns a dictionary mapping names to parameters in the module.
        This will recurse over any nested child modules.

        Returns:
            A dictionary mapping names to parameters.

        .. code-block:: python
            :linenos:
            :caption: Example

            # doc: print-locals state_dict

            class MyModule(tp.Module):
                def __init__(self):
                    super().__init__()
                    self.param = tp.Parameter(tp.ones((2,), dtype=tp.float32))
                    self.linear1 = tp.Linear(2, 2)
                    self.linear2 = tp.Linear(2, 2)

            module = MyModule()

            state_dict = module.state_dict()

            assert set(state_dict.keys()) == {"param", "linear1.weight", "linear1.bias", "linear2.weight", "linear2.bias"}
        """
        state_dict = copy.copy(dict(self.named_parameters()))

        for child_name, child in self.named_children():
            child_state_dict = child.state_dict()
            for name, param in child_state_dict.items():
                # We add a prefix for any parameters coming from nested modules
                # so they can be disambiguated correctly in higher level modules.
                state_dict[f"{child_name}.{name}"] = param

        return state_dict

    def load_state_dict(self, state_dict: Dict[str, Parameter]) -> None:
        r"""
        Loads parameters from the provided ``state_dict`` into the current module.
        This will recurse over any nested child modules.

        Args:
            state_dict: A dictionary mapping names to parameters.

        .. code-block:: python
            :linenos:
            :caption: Example

            # doc: no-print-locals

            class MyModule(tp.Module): # doc: omit
                def __init__(self): # doc: omit
                    super().__init__() # doc: omit
                    self.param = tp.Parameter(tp.ones((2,), dtype=tp.float32)) # doc: omit
                    self.linear1 = tp.Linear(2, 2) # doc: omit
                    self.linear2 = tp.Linear(2, 2) # doc: omit
            module = MyModule() # doc: omit
            state_dict = module.state_dict() # doc: omit

            # Using the `module` and `state_dict` from the `state_dict()` example:
            print(f"Before: {module.param}")

            state_dict["param"] = tp.Parameter(tp.zeros((2,), dtype=tp.float32))
            module.load_state_dict(state_dict)

            print(f"After: {module.param}")

            assert np.array_equal(cp.from_dlpack(module.state_dict()["param"]).get(), np.array(np.zeros((2,), dtype=np.float32)))

        .. seealso:: :func:`state_dict`
        """

        def find_module(module: Union[Module, List, Dict], sub_strs: List[str]):
            while sub_strs:
                child_name = sub_strs.pop(0)
                if isinstance(module, list):
                    module = module[int(child_name)]
                elif isinstance(module, dict):
                    module = module[child_name]
                elif isinstance(module, Module):
                    module = operator.attrgetter(child_name)(module)
            return module

        for nested_attr_name, param in state_dict.items():
            submodule_name, _, param_name = nested_attr_name.rpartition(".")
            # If there is no submodule, it means we are accessing a parameter of self
            module = self
            if submodule_name:
                try:
                    # try to access module.submodule_name as it's the most common case
                    module = operator.attrgetter(submodule_name)(self)
                except AttributeError:
                    logger.verbose(f"Cannot access {submodule_name} directly, trying to find the correct module.")
                    # find module starting from the beginning
                    module = find_module(module, submodule_name.split("."))

            if isinstance(module, Module):
                _check_param_compatible(getattr(module, param_name), param, nested_attr_name)
                setattr(module, param_name, param)
            elif isinstance(module, list):
                _check_param_compatible(module[int(param_name)], param, nested_attr_name)
                module[int(param_name)] = param
            elif isinstance(module, dict):
                _check_param_compatible(module[param_name], param, nested_attr_name)
                module[param_name] = param

    def named_children(self) -> Iterator[Tuple[str, "Module"]]:
        r"""
        Returns an iterator over immediate children of this module, yielding tuples
        containing the name of the child module and the child module itself.

        Returns:
            An iterator over tuples containing the name of the child module and the child module itself.

        .. code-block:: python
            :linenos:
            :caption: Example

            # doc: no-print-locals

            class StackedLinear(tp.Module):
                def __init__(self):
                    super().__init__()
                    self.linear1 = tp.Linear(2, 2)
                    self.linear2 = tp.Linear(2, 2)

            stacked_linear = StackedLinear()

            for name, module in stacked_linear.named_children():
                print(f"{name}: {type(module).__name__}")

            assert [name for name, _ in stacked_linear.named_children()] == ["linear1", "linear2"]
        """
        yield from self._iterate_members_of_type(Module)

    def named_parameters(self) -> Iterator[Tuple[str, Parameter]]:
        r"""
        Returns:
            An iterator over tuples containing the name of a parameter and the parameter itself.

        .. code-block:: python
            :linenos:
            :caption: Example

            # doc: no-print-locals

            class Linear(tp.Module):
                def __init__(self):
                    super().__init__()
                    self.alpha = tp.Parameter(1)
                    self.beta = tp.Parameter(2)

            linear = Linear()

            for name, parameter in linear.named_parameters():
                print(f"{name}: {parameter}")

            assert [name for name, _ in linear.named_parameters()] == ["alpha", "beta"]
        """
        yield from self._iterate_members_of_type(Parameter)

    def _iterate_members_of_type(self, typ: T) -> Iterator[Tuple[str, T]]:
        for name, value in vars(self).items():
            if isinstance(value, typ):
                yield name, value
            elif isinstance(value, List) and _is_homogeneous_container(value, typ):
                for i, obj in enumerate(value):
                    yield f"{name}.{i}", obj
            elif isinstance(value, Dict) and _is_homogeneous_container(value.values(), typ):
                for key, obj in value.items():
                    yield f"{name}.{key}", obj

    def __str__(self):
        from textwrap import indent

        class_name = self.__class__.__name__
        module_str = f"{class_name}(\n"

        # Add children with hierarchical indentation
        for name, child in self.named_children():
            c = indent(str(child), prefix="    ")
            module_str += f"  {name}=\n{c},\n"

        # Add parameters with hierarchical indentation
        for name, param in self.named_parameters():
            module_str += f" {name}={param.shape},\n"

        module_str += f")"
        return module_str<|MERGE_RESOLUTION|>--- conflicted
+++ resolved
@@ -106,12 +106,6 @@
 
         if isinstance(value, List) or isinstance(value, Dict):
             container = value if isinstance(value, List) else value.values()
-<<<<<<< HEAD
-            if _contains_types(container, [Parameter, Module]) and not (
-                _is_homogeneous_container(container, Parameter) or _is_homogeneous_container(container, Module)
-            ):
-                logger.warning("A container of mixed types will not be registered with this module's state_dict().")
-=======
             if _contains_types(container, [Parameter, Module]) and (
                 not _is_homogeneous_container(container, Parameter) and not _is_homogeneous_container(container, Module)
             ):
@@ -123,7 +117,6 @@
                     "A container of mixed types will not be registered with this module's state_dict()."
                     + (f"\nNote: container was set here: {stack_info_msg}" if stack_info_msg else "")
                 )
->>>>>>> 60ccc431
 
     def state_dict(self) -> Dict[str, Parameter]:
         r"""
