--- conflicted
+++ resolved
@@ -17,26 +17,10 @@
 
 import array
 import struct
-<<<<<<< HEAD
-from typing import Any, List, Optional
-
-from tripy.common.exception import raise_error
-import tripy.common.datatype
-
-
-def get_supported_array_type() -> List["tripy.common.datatype"]:
-    return [
-        tripy.common.datatype.bool,
-        tripy.common.datatype.int32,
-        tripy.common.datatype.int64,
-        tripy.common.datatype.float32,
-    ]
-=======
 from typing import Any, List, Sequence
 
 from tripy.common.exception import raise_error
 import tripy.common.datatype
->>>>>>> 755633e5
 
 
 def is_int32(data):
