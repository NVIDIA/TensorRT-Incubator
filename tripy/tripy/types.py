--- conflicted
+++ resolved
@@ -31,15 +31,11 @@
     document_under="types.rst",
     module=sys.modules[__name__],
     symbol="NestedNumberSequence",
-<<<<<<< HEAD
-)(Union[numbers.Number, "tripy.ShapeScalar", Sequence["tripy.types.NestedNumberSequence"]])
-=======
     doc="""
         Denotes the recursive type annotation for sequences of Python numbers, possibly nested to an arbitrary depth.
         Tripy often automatically converts these sequences to :class:`Tensor`.
         """,
 )(Union[numbers.Number, Sequence["tripy.types.NestedNumberSequence"]])
->>>>>>> 60ccc431
 
 TensorLike = export.public_api(
     document_under="types.rst",
