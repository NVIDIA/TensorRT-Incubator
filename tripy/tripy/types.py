--- conflicted
+++ resolved
@@ -32,15 +32,7 @@
     autodoc_options=[":no-index:"],
     module=sys.modules[__name__],
     symbol="NestedNumberSequence",
-<<<<<<< HEAD
 )(Union[numbers.Number, "tripy.ShapeScalar", Sequence["tripy.types.NestedNumberSequence"]])
-=======
-    doc="""
-        Denotes the recursive type annotation for sequences of Python numbers, possibly nested to an arbitrary depth.
-        Tripy often automatically converts these sequences to `tp.Tensor`.
-        """,
-)(Union[numbers.Number, Sequence["tripy.types.NestedNumberSequence"]])
->>>>>>> 99721634
 
 TensorLike = export.public_api(
     document_under="types.rst",
