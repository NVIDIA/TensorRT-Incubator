#
# SPDX-FileCopyrightText: Copyright (c) 2024 NVIDIA CORPORATION & AFFILIATES. All rights reserved.
# SPDX-License-Identifier: Apache-2.0
#
# Licensed under the Apache License, Version 2.0 (the "License");
# you may not use this file except in compliance with the License.
# You may obtain a copy of the License at
#
# http://www.apache.org/licenses/LICENSE-2.0
#
# Unless required by applicable law or agreed to in writing, software
# distributed under the License is distributed on an "AS IS" BASIS,
# WITHOUT WARRANTIES OR CONDITIONS OF ANY KIND, either express or implied.
# See the License for the specific language governing permissions and
# limitations under the License.
#

import functools
import inspect
from collections import OrderedDict, defaultdict
from textwrap import dedent
<<<<<<< HEAD
from typing import Any, Callable, Dict, List, ForwardRef
from typing import get_origin, get_args, Union

=======
from typing import Any, Callable, Dict, List, Optional
>>>>>>> 8dd80383

from dataclasses import dataclass


@dataclass
class AnnotationInfo:
    type_info: type
    optional: bool
    kind: Any  # Uses inspect.Parameter.<kind>


class FuncOverload:
    def __init__(self, func):
        self.func = func
        # Cache evaluated type annotations.
        # We *cannot* populate this at `__init__` time since that will be evaluated when the function
        # is first defined, at which point the required types in the annotations may not be accessible.
        # Instead, we populate this the first time the function is called.
        self.annotations = None

    def __str__(self) -> str:
        from tripy.utils.utils import code_pretty_str

        lines, lineno = inspect.getsourcelines(self.func)

        func_def_start_index = 0
        func_def_end_index = 0
        for index, line in enumerate(lines):
            if line.strip().startswith("def"):
                func_def_start_index = index
            if "):" in line or ") ->" in line:
                func_def_end_index = index
                break

        func_def_end_index = max(func_def_start_index, func_def_end_index)
        lines = lines[func_def_start_index : func_def_end_index + 1] + ["    ..."]
        source_code = "\n".join(map(lambda line: line.rstrip(), lines))
        pretty_code = code_pretty_str(source_code, inspect.getsourcefile(self.func), lineno, self.func.__name__)
        return pretty_code + "\n"

    def _get_annotations(self):
        if self.annotations is None:
            # Maps parameter names to their type annotations and a boolean indicating whether they are optional.
            self.annotations: Dict[str, AnnotationInfo] = OrderedDict()
            signature = inspect.signature(self.func)
            for name, param in signature.parameters.items():
                if name == "self":
                    # Not likely to pass in the wrong `self` parameter, so we
                    # don't require an annotation for it.
                    annotation = Any
                else:
                    assert (param.annotation and param.annotation is not signature.empty) or param.kind in {
                        inspect.Parameter.VAR_POSITIONAL,
                        inspect.Parameter.VAR_KEYWORD,
                    }, f"Non-variadic function parameters must have type annotations, but parameter: '{name}' of function: '{self.func.__name__}' has no type annotation!"
                    annotation = param.annotation
                    # In cases where a type is not available at the time of function definition, the type
                    # annotation may be provided as a string. Since we need the actual type, we just
                    # eval it here.
                    if isinstance(annotation, str):
                        try:
                            # Import tripy so we can evaluate types from within tripy.
                            import tripy

                            annotation = eval(annotation)
                        except Exception as e:
                            raise NameError(
                                f"Error while evaluating type annotation: '{annotation}' for parameter: '{name}' of function: '{self.func.__name__}'."
                                f"\nNote: Error was: {e}"
                            )

                self.annotations[name] = AnnotationInfo(annotation, param.default is not signature.empty, param.kind)

        return self.annotations

    def matches_arg_types(self, args, kwargs) -> "Result":
        from tripy.utils.result import Result

        def sanitize_name(annotation):
            # typing module annotations are likely to be better when pretty-printed due to including subscripts
            return annotation if annotation.__module__ == "typing" else annotation.__qualname__

        def render_arg_type(arg: Any) -> str:
            # it is more useful to report more detailed types for sequences/tuples in error messages
            from typing import List, Tuple

            if isinstance(arg, List):
                if len(arg) == 0:
                    return "List"
                # catch inconsistencies this way
                arg_types = {render_arg_type(member) for member in arg}
                if len(arg_types) == 1:
                    return f"List[{list(arg_types)[0]}]"
                return f"List[Union[{', '.join(arg_types)}]]"
            if isinstance(arg, Tuple):
                return f"Tuple[{', '.join(map(render_arg_type, arg))}]"
            return type(arg).__qualname__

        def matches_type(name: str, annotation: type, arg: Any) -> bool:
            from collections.abc import Sequence as ABCSequence
            from typing import ForwardRef, get_args, get_origin, Sequence, Union

            # In cases where a type is not available at the time of function definition, the type
            # annotation may be provided as a string. Since we need the actual type, we just
            # eval it here.
            import importlib

            if isinstance(annotation, (str, ForwardRef)):
                if isinstance(annotation, ForwardRef):
                    annotation = annotation.__forward_arg__
                try:
                    module_name, class_name = annotation.rsplit(".", 1)
                    module = importlib.import_module(module_name)
                    resolved_type = getattr(module, class_name)
                    return matches_type(name, resolved_type, arg)
                except Exception as e:
                    print(f"Warning: Could not resolve type '{annotation}'. Assuming it matches. Error: {e}")
                    return True

            # Handle Union types
            if get_origin(annotation) is Union:
                return any(matches_type(name, t, arg) for t in get_args(annotation))

            # can add more cases, prioritizing the common ones
            if get_origin(annotation) is Union:
                return any(map(lambda type_arg: matches_type(name, type_arg, arg), get_args(annotation)))

            # note: get_origin for typing.Sequence normalizes it into collections.abc.Sequence, see spec for get_origin
            if get_origin(annotation) is ABCSequence:
                # in the context of Tripy, it does not make sense to consider strings as sequences
                if not isinstance(arg, Sequence) or isinstance(arg, str):
                    return False
                seq_arg = get_args(annotation)
                if seq_arg and len(arg) > 0:
                    assert len(seq_arg) == 1
                    return all(map(lambda member: matches_type(name, seq_arg[0], member), arg))
                return True

            # Forward references can be used for recursive type definitions. Warning: Has the potential for infinite looping if there is no base case!
            if isinstance(annotation, ForwardRef):
                # need this import in case the annotation references tripy
                import tripy

                return matches_type(name, eval(annotation.__forward_arg__), arg)

            try:
                return isinstance(arg, annotation)
            except TypeError:
                # When the type annotation includes a subscripted generic that we do not handle above, isinstance does not work
                return True

        annotations = self._get_annotations()

        # Check if we have too many positional arguments. We can only do this if there isn't a variadic positional argument.
        if not any(annotation.kind == inspect.Parameter.VAR_POSITIONAL for annotation in annotations.values()) and len(
            args
        ) > len(annotations):
            return Result.err(
                [f"Function expects {len(annotations)} parameters, but {len(args)} arguments were provided."],
            )

        for (name, annotation), arg in zip(annotations.items(), args):
            if not matches_type(name, annotation.type_info, arg):
                return Result.err(
                    [
                        f"For parameter: '{name}', expected an instance of type: '{sanitize_name(annotation.type_info)}' "
                        f"but got argument of type: '{render_arg_type(arg)}'."
                    ]
                )

        for name, arg in kwargs.items():
            if name in annotations:
                typ = annotations[name].type_info
                if not matches_type(name, typ, arg):
                    return Result.err(
                        [
                            f"For parameter: '{name}', expected an instance of type: '{sanitize_name(typ)}' "
                            f"but got argument of type: '{render_arg_type(arg)}'."
                        ]
                    )
            elif not any(annotation.kind == inspect.Parameter.VAR_KEYWORD for annotation in annotations.values()):
                # We can only validate the names of arguments if the function does not accept variadic kwargs
                return Result.err(
                    [
                        f"Parameter: '{name}' is not valid for this function. "
                        f"Note: This function takes the following parameters: {list(annotations.keys())}"
                    ],
                )

        # Check if all required arguments are given. We do so by stripping out arguments
        # and then checking if any of the remaining ones are required.
        # We do this only after we know that all provided args/kwargs are valid.
        # Don't count variadic arguments here since they will always be "missing".
        missing_arg_dict = {
            name: annotation
            for name, annotation in annotations.items()
            if annotation.kind not in [inspect.Parameter.VAR_KEYWORD, inspect.Parameter.VAR_POSITIONAL]
        }

        arg_names = list(missing_arg_dict.keys())[: len(args)]
        kwarg_names = list(kwargs.keys())

        for name in arg_names + kwarg_names:
            # Names might not be present in the initial missing_arg_dict (which is the entire function signature) in case of e.g. variadic kwargs
            if name in missing_arg_dict:
                del missing_arg_dict[name]

        missing_required_args = [name for name, annotation in missing_arg_dict.items() if not annotation.optional]
        if missing_required_args:
            return Result.err([f"Some required arguments were not provided: {missing_required_args}"])

        return Result.ok()

    def __call__(self, *args, **kwargs):
        return self.func(*args, **kwargs)


class FunctionRegistry(dict):
    """
    Maps function names to function implementations.

    This class supports limited function overloading; it can dispatch to overloads whose
    parameter names differ or which have different parameter types (with caveats - see below).

    NOTE: Currently, generic types (e.g. `List[int]`) are *not* supported. Thus, functions
    that differ only by parameter type must differ on at least one simple type in order for
    overload resolution to work. A way around this is to use different parameter names and
    require the user to use keyword arguments when calling the function.
    """

    def __init__(self, *args, **kwargs):
        super().__init__(*args, **kwargs)
        self.overloads: Dict[str, List[Callable]] = defaultdict(list)

    # NOTE: If you change this signature, also update `stack_info.py` - it currently relies on getting `key` to determine function names.
    def find_overload(self, key: str, args: List, kwargs: Dict) -> Callable:
        # NOTE: We could introduce a fast path when len(overloads) == 1, but it seems worth the overhead
        # to have the type checks and nice error messages. Note that this overhead will not be a factor when we compile.

        def raise_overload_error(msg, candidate_overloads, mismatch_reasons=None, extra_info=""):
            arg_type_strs = []
            arg_type_strs.extend(type(arg).__qualname__ for arg in args)
            arg_type_strs.extend(f"{name}={type(value).__qualname__}" for name, value in kwargs.items())

            overloads_error = []
            for index, candidate in enumerate(candidate_overloads):
                overloads_error.append(f"{str(candidate)}\n")
                if mismatch_reasons:
                    # This path should only be entered when all the overloads are mismatched since we don't provide `mismatch_reasons` otherwise.
                    assert len(mismatch_reasons) == len(candidate_overloads)
                    overloads_error.append("Not a valid overload because: ")
                    overloads_error.extend(mismatch_reasons[index])
                    overloads_error.append("\n\n")

            from tripy.common.exception import raise_error

            raise_error(
                f"{msg} for function: '{key}'.",
                details=[
                    f"Candidate overloads were:\n\n",
                    *overloads_error,
                    extra_info,
                ],
            )

        matched_overloads = []
        mismatch_reasons = []
        for overload in self.overloads[key]:
            matched = overload.matches_arg_types(args, kwargs)
            if matched:
                matched_overloads.append(overload)
            else:
                mismatch_reasons.append(matched.error_details)

        if len(matched_overloads) > 1:
            raise_overload_error(
                "Ambiguous overload",
                matched_overloads,
                extra_info="Hint: Try using keyword arguments to help disambiguate between overloads.",
            )
        elif matched_overloads:
            return matched_overloads[0]

        raise_overload_error("Could not find an implementation", self.overloads[key], mismatch_reasons)

    def __call__(self, key: Any):
        """
        Registers a function with this function registry.
        This function allows instances of the class to be used as decorators.

        Args:
            key: The key under which to register the function.
        """

        def impl(func):
            # Cannot dispatch on properties, so we just use func directly.
            # Otherwise, we generate a dispatch function which will dispatch to the appropriate overload
            # based on argument types.
            if isinstance(func, property):
                self[key] = func
            else:
                self.overloads[key].append(FuncOverload(func))
                # The dispatch function needs to look and feel like the underlying function to make docs
                # work correctly. When there are multiple overloads, we concatenate the docstrings together
                # for the dispatch function.
                if key not in self:

                    # NOTE: If you change this signature, also update `stack_info.py` - it currently relies on the `wrapper` name.
                    @functools.wraps(func)
                    def wrapper(*args, **kwargs):
                        return self.find_overload(key, args, kwargs)(*args, **kwargs)

                    self[key] = wrapper
                else:
                    # By deleting __wrapped__, we undo parts of what `functools.wraps` does.
                    # This allows us to omit signature information in the docs and prepend our
                    # own to the docstrings.
                    del self[key].__wrapped__

                    # Add a special attribute to the function so we know it's an overload dispatcher
                    self[key].is_overload_dispatcher = True

                    def prepend_signature_to_docstring(f):
                        if not f.__doc__:
                            return ""

                        signature = inspect.signature(f)

                        def str_from_annotation(annotation):
                            if isinstance(annotation, str):
                                ret = annotation
                            else:
                                ret = annotation.__qualname__
                            return f":class:`{ret}`"

                        def make_param_str(param):
                            param_str = f"*{param.name}*: {str_from_annotation(param.annotation)}"
                            if param.default != signature.empty:
                                param_str += f" = {param.default}"
                            return param_str

                        sig_str = f"> **{key}** ({', '.join(make_param_str(param) for param in signature.parameters.values() if param.name != 'self')}) -> "

                        if signature.return_annotation != signature.empty:
                            sig_str += f"{str_from_annotation(signature.return_annotation)}"
                        else:
                            sig_str += "None"

                        section_divider = "-" * 10
                        return (f"""\n\n{section_divider}\n\n{sig_str}\n{dedent(f.__doc__)}""").strip()

                    # The first time we add an overload, we need to retroactively process the existing docstring
                    # to add signature information.
                    if len(self.overloads[key]) == 2:
                        self[key].__doc__ = (
                            "*This function has multiple overloads:*\n\n"
                            + prepend_signature_to_docstring(self.overloads[key][0].func)
                        )

                    self[key].__doc__ += "\n\n" + prepend_signature_to_docstring(func)

            return self[key]

        return impl<|MERGE_RESOLUTION|>--- conflicted
+++ resolved
@@ -19,13 +19,7 @@
 import inspect
 from collections import OrderedDict, defaultdict
 from textwrap import dedent
-<<<<<<< HEAD
-from typing import Any, Callable, Dict, List, ForwardRef
-from typing import get_origin, get_args, Union
-
-=======
 from typing import Any, Callable, Dict, List, Optional
->>>>>>> 8dd80383
 
 from dataclasses import dataclass
 
@@ -131,23 +125,14 @@
             # In cases where a type is not available at the time of function definition, the type
             # annotation may be provided as a string. Since we need the actual type, we just
             # eval it here.
-            import importlib
-
-            if isinstance(annotation, (str, ForwardRef)):
-                if isinstance(annotation, ForwardRef):
-                    annotation = annotation.__forward_arg__
+            if isinstance(annotation, str):
                 try:
-                    module_name, class_name = annotation.rsplit(".", 1)
-                    module = importlib.import_module(module_name)
-                    resolved_type = getattr(module, class_name)
-                    return matches_type(name, resolved_type, arg)
+                    annotation = eval(annotation)
                 except Exception as e:
-                    print(f"Warning: Could not resolve type '{annotation}'. Assuming it matches. Error: {e}")
-                    return True
-
-            # Handle Union types
-            if get_origin(annotation) is Union:
-                return any(matches_type(name, t, arg) for t in get_args(annotation))
+                    raise NameError(
+                        f"Error while evaluating type annotation: '{annotation}' for parameter: '{name}' of function: '{self.func.__name__}'."
+                        f"\nNote: Error was: {e}"
+                    )
 
             # can add more cases, prioritizing the common ones
             if get_origin(annotation) is Union:
