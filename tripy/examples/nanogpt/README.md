--- conflicted
+++ resolved
@@ -38,11 +38,7 @@
     <!--
     ```
     (?s).*?
-<<<<<<< HEAD
-    What is the answer to life, the universe, and everything\? How can we know what's important? How can
-=======
     What is the answer to life, the universe, and everything\? (How can we know what's real\? How can|The answer to the questions that)
->>>>>>> c8ee99f0
     ```
      -->
     <!-- Tripy: TEST: EXPECTED_STDOUT End -->
