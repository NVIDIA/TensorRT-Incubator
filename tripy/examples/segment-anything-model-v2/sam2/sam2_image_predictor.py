# SPDX-FileCopyrightText: Copyright (c) 2024 NVIDIA CORPORATION & AFFILIATES. All rights reserved.
# SPDX-License-Identifier: Apache-2.0
#
# Licensed under the Apache License, Version 2.0 (the "License");
# you may not use this file except in compliance with the License.
# You may obtain a copy of the License at
#
# http://www.apache.org/licenses/LICENSE-2.0
#
# Unless required by applicable law or agreed to in writing, software
# distributed under the License is distributed on an "AS IS" BASIS,
# WITHOUT WARRANTIES OR CONDITIONS OF ANY KIND, either express or implied.
# See the License for the specific language governing permissions and
# limitations under the License.
# Copyright (c) Meta Platforms, Inc. and affiliates.
# All rights reserved.

# This source code is licensed under the license found in the
# LICENSE file in the root directory of this source tree.

import logging

from typing import List, Optional, Tuple, Union

import numpy as np
import torch
import tripy as tp

from PIL.Image import Image

from sam2.modeling.sam2_base import SAM2Base
from sam2.utils.transforms import SAM2Transforms


class SAM2ImagePredictor:
    def __init__(
        self,
        sam_model: SAM2Base,
        mask_threshold=0.0,
        **kwargs,
    ) -> None:
        """
        Compute image embedding for a given image and then perform mask prediction using the user provided prompt.
        """
        super().__init__()
        self.model = sam_model
        self.device = torch.device("cuda")

        # Transforms using torch
        self._transforms = SAM2Transforms(
            resolution=self.model.image_size,
        )

        # Predictor state
        self._is_image_set = False
        self._features = None
        self._orig_hw = None

        # Predictor config
        self.mask_threshold = mask_threshold

        # Spatial dim for backbone feature maps
        self._bb_feat_sizes = [
            (256, 256),
            (128, 128),
            (64, 64),
        ]

    @torch.no_grad()
    def set_image(
        self,
        image: Union[np.ndarray, Image],
    ) -> None:
        """
        Calculates the image embeddings for the provided image, allowing
        masks to be predicted with the 'predict' method.

        Arguments:
          image (np.ndarray): The input image to embed in RGB format. The image should be in HWC format if np.ndarray.
        """
        self.reset_predictor()
        # Transform the image to the form expected by the model
        if isinstance(image, np.ndarray):
            self._orig_hw = [image.shape[:2]]
        else:
            raise NotImplementedError("Image format not supported")

        input_image = self._transforms(image)
        input_image = input_image[None, ...].to(self.device)

        assert (
            len(input_image.shape) == 4 and input_image.shape[1] == 3
        ), f"input_image must be of size 1x3xHxW, got {input_image.shape}"

        input_image = tp.Tensor(input_image.to(getattr(torch, self.model.image_encoder.trunk.dtype)).contiguous())
        backbone_out = self.model.forward_image(input_image)

        _, vision_feats, _, _ = self.model._prepare_backbone_features(backbone_out)

        # Add no_mem_embed, which is added to the lowest rest feat. map during training on videos
        if self.model.directly_add_no_mem_embed:
            vision_feats[-1] = vision_feats[-1] + self.model.no_mem_embed

        feats = [
            feat.permute(1, 2, 0).view(1, -1, *feat_size)
            for feat, feat_size in zip(vision_feats[::-1], self._bb_feat_sizes[::-1])
        ][::-1]
        self._features = {"image_embed": feats[-1], "high_res_feats": feats[:-1]}
        self._is_image_set = True
<<<<<<< HEAD
        self._is_batch = True
        logging.info("Image embeddings computed.")

    def predict_batch(
        self,
        point_coords_batch: List[np.ndarray] = None,
        point_labels_batch: List[np.ndarray] = None,
        box_batch: List[np.ndarray] = None,
        mask_input_batch: List[np.ndarray] = None,
        multimask_output: bool = True,
        return_logits: bool = False,
        normalize_coords=True,
    ) -> Tuple[List[np.ndarray], List[np.ndarray], List[np.ndarray]]:
        """This function is very similar to predict(...), however it is used for batched mode, when the model is expected to generate predictions on multiple images.
        It returns a tuple of lists of masks, ious, and low_res_masks_logits.
        """
        assert self._is_batch, "This function should only be used when in batched mode"
        if not self._is_image_set:
            raise RuntimeError("An image must be set with .set_image_batch(...) before mask prediction.")

        def concat_batch(x):
            if x is None:
                return x
            return np.concatenate(x, axis=0)

        point_coords = concat_batch(point_coords_batch)
        point_labels = concat_batch(point_labels_batch)
        box = concat_batch(box_batch)
        mask_input = concat_batch(mask_input_batch)

        mask_input, unnorm_coords, labels, unnorm_box = self._prep_prompts(
            point_coords,
            point_labels,
            box,
            mask_input,
            normalize_coords,
            # assuming all images in the batch have the same size
            # img_idx=img_idx,
        )
        masks, iou_predictions, low_res_masks = self._predict(
            unnorm_coords,
            labels,
            unnorm_box,
            mask_input,
            multimask_output,
            return_logits=return_logits,
            # img_idx=img_idx,
        )

        def to_np_list(x):
            x = x.float().detach().cpu().numpy()
            return [xi for xi in x]

        all_masks = to_np_list(masks)
        all_ious = to_np_list(iou_predictions)
        all_low_res_masks = to_np_list(low_res_masks)

        return all_masks, all_ious, all_low_res_masks
=======
>>>>>>> 423d2b3d

    def predict(
        self,
        point_coords: Optional[np.ndarray] = None,
        point_labels: Optional[np.ndarray] = None,
        box: Optional[np.ndarray] = None,
        mask_input: Optional[np.ndarray] = None,
        multimask_output: bool = True,
        return_logits: bool = False,
        normalize_coords=True,
    ) -> Tuple[np.ndarray, np.ndarray, np.ndarray]:
        """
        Predict masks for the given input prompts, using the currently set image.

        Arguments:
          point_coords (np.ndarray or None): A Nx2 array of point prompts to the
            model. Each point is in (X,Y) in pixels.
          point_labels (np.ndarray or None): A length N array of labels for the
            point prompts. 1 indicates a foreground point and 0 indicates a
            background point.
          box (np.ndarray or None): A length 4 array given a box prompt to the
            model, in XYXY format.
          mask_input (np.ndarray): A low resolution mask input to the model, typically
            coming from a previous prediction iteration. Has form 1xHxW, where
            for SAM, H=W=256.
          multimask_output (bool): If true, the model will return three masks.
            For ambiguous input prompts (such as a single click), this will often
            produce better masks than a single prediction. If only a single
            mask is needed, the model's predicted quality score can be used
            to select the best mask. For non-ambiguous prompts, such as multiple
            input prompts, multimask_output=False can give better results.
          return_logits (bool): If true, returns un-thresholded masks logits
            instead of a binary mask.
          normalize_coords (bool): If true, the point coordinates will be normalized to the range [0,1] and point_coords is expected to be wrt. image dimensions.

        Returns:
          (np.ndarray): The output masks in CxHxW format, where C is the
            number of masks, and (H, W) is the original image size.
          (np.ndarray): An array of length C containing the model's
            predictions for the quality of each mask.
          (np.ndarray): An array of shape CxHxW, where C is the number
            of masks and H=W=256. These low resolution logits can be passed to
            a subsequent iteration as mask input.
        """
        if not self._is_image_set:
            raise RuntimeError("An image must be set with .set_image(...) before mask prediction.")

        # Transform input prompts

        mask_input, unnorm_coords, labels, unnorm_box = self._prep_prompts(
            point_coords, point_labels, box, mask_input, normalize_coords
        )

        masks, iou_predictions, low_res_masks = self._predict(
            unnorm_coords,
            labels,
            unnorm_box,
            mask_input,
            multimask_output,
            return_logits=return_logits,
        )

        masks_np = masks.squeeze(0).float().detach().cpu().numpy()
        iou_predictions_np = iou_predictions.squeeze(0).float().detach().cpu().numpy()
        low_res_masks_np = low_res_masks.squeeze(0).float().detach().cpu().numpy()
        return masks_np, iou_predictions_np, low_res_masks_np

    def _prep_prompts(self, point_coords, point_labels, box, mask_logits, normalize_coords, img_idx=-1):
        """
        point_coords: [B, 2] -> [B, 1, 2]
        point_labels: [B] -> [B, 1]
        """
        unnorm_coords, labels, unnorm_box, mask_input = None, None, None, None
        if point_coords is not None:
            assert point_labels is not None, "point_labels must be supplied if point_coords is supplied."
            point_coords = torch.as_tensor(point_coords, dtype=torch.float, device=self.device)
            unnorm_coords = self._transforms.transform_coords(
                point_coords, normalize=normalize_coords, orig_hw=self._orig_hw[img_idx]
            )
            labels = torch.as_tensor(point_labels, dtype=torch.int, device=self.device)
            if len(unnorm_coords.shape) == 2:
                unnorm_coords, labels = unnorm_coords.unsqueeze(1), labels.unsqueeze(1)
        if box is not None:
            box = torch.as_tensor(box, dtype=torch.float, device=self.device)
            unnorm_box = self._transforms.transform_boxes(
                box, normalize=normalize_coords, orig_hw=self._orig_hw[img_idx]
            )  # Bx2x2
        if mask_logits is not None:
            mask_input = torch.as_tensor(mask_logits, dtype=torch.float, device=self.device)
            if len(mask_input.shape) == 3:
                mask_input = mask_input[None, :, :, :]
        return mask_input, unnorm_coords, labels, unnorm_box

    @torch.no_grad()
    def _predict(
        self,
        point_coords: Optional[torch.Tensor],
        point_labels: Optional[torch.Tensor],
        boxes: Optional[torch.Tensor] = None,
        mask_input: Optional[torch.Tensor] = None,
        multimask_output: bool = True,
        return_logits: bool = False,
        img_idx: int = -1,
    ) -> Tuple[torch.Tensor, torch.Tensor, torch.Tensor]:
        """
        Predict masks for the given input prompts, using the currently set image.
        Input prompts are batched torch tensors and are expected to already be
        transformed to the input frame using SAM2Transforms.

        Arguments:
          point_coords (torch.Tensor or None): A BxNx2 array of point prompts to the
            model. Each point is in (X,Y) in pixels.
          point_labels (torch.Tensor or None): A BxN array of labels for the
            point prompts. 1 indicates a foreground point and 0 indicates a
            background point.
          boxes (np.ndarray or None): A Bx4 array given a box prompt to the
            model, in XYXY format.
          mask_input (np.ndarray): A low resolution mask input to the model, typically
            coming from a previous prediction iteration. Has form Bx1xHxW, where
            for SAM, H=W=256. Masks returned by a previous iteration of the
            predict method do not need further transformation.
          multimask_output (bool): If true, the model will return three masks.
            For ambiguous input prompts (such as a single click), this will often
            produce better masks than a single prediction. If only a single
            mask is needed, the model's predicted quality score can be used
            to select the best mask. For non-ambiguous prompts, such as multiple
            input prompts, multimask_output=False can give better results.
          return_logits (bool): If true, returns un-thresholded masks logits
            instead of a binary mask.

        Returns:
          (torch.Tensor): The output masks in BxCxHxW format, where C is the
            number of masks, and (H, W) is the original image size.
          (torch.Tensor): An array of shape BxC containing the model's
            predictions for the quality of each mask.
          (torch.Tensor): An array of shape BxCxHxW, where C is the number
            of masks and H=W=256. These low res logits can be passed to
            a subsequent iteration as mask input.
        """
        if not self._is_image_set:
            raise RuntimeError("An image must be set with .set_image(...) before mask prediction.")

        if point_coords is not None:
            concat_points = (point_coords, point_labels)
        else:
            concat_points = None

        # Embed prompts
        if boxes is not None:
            box_coords = boxes.reshape(-1, 2, 2)
            box_labels = torch.tensor([[2, 3]], dtype=torch.int, device=boxes.device)
            box_labels = box_labels.repeat(boxes.size(0), 1)
            # we merge "boxes" and "points" into a single "concat_points" input (where
            # boxes are added at the beginning) to sam_prompt_encoder
            if concat_points is not None:
                concat_coords = torch.cat([box_coords, concat_points[0]], dim=1)
                concat_labels = torch.cat([box_labels, concat_points[1]], dim=1)
                concat_points = (concat_coords, concat_labels)
            else:
                concat_points = (box_coords, box_labels)

        # Tripy sam_prompt_encoder bakes in boxes, and masks as None
        if boxes is not None or mask_input is not None:
            assert "Tripy implementation for sam_prompt_encoder assumes boxes and mask_input to be None, please fix build_sam.py."

        sparse_embeddings, dense_embeddings = self.model.sam_prompt_encoder(
            points_x=tp.Tensor(concat_points[0].contiguous()),
            points_y=tp.Tensor(concat_points[1].contiguous()),
        )

        sparse_embeddings = torch.from_dlpack(sparse_embeddings)
        dense_embeddings = torch.from_dlpack(dense_embeddings)

        # Predict masks
        batched_mode = concat_points is not None and concat_points[0].shape[0] > 1  # multi object prediction
        self.dense_pe = self.model.sam_prompt_encoder.get_dense_pe()
        image_embedding = self._features["image_embed"].contiguous()
        image_pe = self.dense_pe
        sparse_embeddings = sparse_embeddings.contiguous()
        dense_embeddings = dense_embeddings.contiguous()
        high_res_features_1 = self._features["high_res_feats"][0].contiguous()
        high_res_features_2 = self._features["high_res_feats"][1].contiguous()

        if self.model.sam_mask_decoder_true._get_input_info()[0].dtype == tp.float16:
            image_embedding = image_embedding.half()
            image_pe = torch.from_dlpack(image_pe).half()
            sparse_embeddings = sparse_embeddings.half()
            dense_embeddings = dense_embeddings.half()
            high_res_features_1 = high_res_features_1.half()
            high_res_features_2 = high_res_features_2.half()

        low_res_masks, iou_predictions, _, _ = self.model.sam_mask_decoder_true(
            image_embeddings=tp.Tensor(image_embedding),
            image_pe=tp.Tensor(image_pe),
            sparse_prompt_embeddings=tp.Tensor(sparse_embeddings),
            dense_prompt_embeddings=tp.Tensor(dense_embeddings.contiguous()),
            high_res_features_1=tp.Tensor(high_res_features_1),
            high_res_features_2=tp.Tensor(high_res_features_2),
        )
        low_res_masks = torch.from_dlpack(low_res_masks)
        iou_predictions = torch.from_dlpack(iou_predictions)

        # Upscale the masks to the original image resolution
        masks = self._transforms.postprocess_masks(low_res_masks, self._orig_hw[img_idx])
        low_res_masks = torch.clamp(low_res_masks, -32.0, 32.0)
        if not return_logits:
            masks = masks > self.mask_threshold

        return masks, iou_predictions, low_res_masks

    def reset_predictor(self) -> None:
        """
        Resets the image embeddings and other state variables.
        """
        self._is_image_set = False
        self._features = None
        self._orig_hw = None
        self._is_batch = False<|MERGE_RESOLUTION|>--- conflicted
+++ resolved
@@ -107,7 +107,51 @@
         ][::-1]
         self._features = {"image_embed": feats[-1], "high_res_feats": feats[:-1]}
         self._is_image_set = True
-<<<<<<< HEAD
+        logging.info("Image embeddings computed.")
+
+    @torch.no_grad()
+    def set_image_batch(
+        self,
+        image_list: List[Union[np.ndarray]],
+    ) -> None:
+        """
+        Calculates the image embeddings for the provided image batch, allowing
+        masks to be predicted with the 'predict_batch' method.
+
+        Arguments:
+          image_list (List[np.ndarray]): The input images to embed in RGB format. The image should be in HWC format if np.ndarray
+          with pixel values in [0, 255].
+        """
+        self.reset_predictor()
+        assert isinstance(image_list, list)
+        self._orig_hw = []
+        for image in image_list:
+            assert isinstance(
+                image, np.ndarray
+            ), "Images are expected to be an np.ndarray in RGB format, and of shape  HWC"
+            self._orig_hw.append(image.shape[:2])
+        assert len(set(self._orig_hw)) == 1, "Images in the batch must have the same size."
+        # Transform the image to the form expected by the model
+        img_batch = self._transforms.forward_batch(image_list)
+        img_batch = img_batch.to(self.device)
+        batch_size = img_batch.shape[0]
+        assert (
+            len(img_batch.shape) == 4 and img_batch.shape[1] == 3
+        ), f"img_batch must be of size Bx3xHxW, got {img_batch.shape}"
+        logging.info("Computing image embeddings for the provided images...")
+        img_batch_tp = tp.Tensor(img_batch.to(getattr(torch, self.model.image_encoder.trunk.dtype)).contiguous())
+        backbone_out = self.model.forward_image(img_batch_tp)
+        _, vision_feats, _, _ = self.model._prepare_backbone_features(backbone_out)
+        # Add no_mem_embed, which is added to the lowest rest feat. map during training on videos
+        if self.model.directly_add_no_mem_embed:
+            vision_feats[-1] = vision_feats[-1] + self.model.no_mem_embed
+
+        feats = [
+            feat.permute(1, 2, 0).view(batch_size, -1, *feat_size)
+            for feat, feat_size in zip(vision_feats[::-1], self._bb_feat_sizes[::-1])
+        ][::-1]
+        self._features = {"image_embed": feats[-1], "high_res_feats": feats[:-1]}
+        self._is_image_set = True
         self._is_batch = True
         logging.info("Image embeddings computed.")
 
@@ -144,8 +188,6 @@
             box,
             mask_input,
             normalize_coords,
-            # assuming all images in the batch have the same size
-            # img_idx=img_idx,
         )
         masks, iou_predictions, low_res_masks = self._predict(
             unnorm_coords,
@@ -154,7 +196,6 @@
             mask_input,
             multimask_output,
             return_logits=return_logits,
-            # img_idx=img_idx,
         )
 
         def to_np_list(x):
@@ -166,8 +207,6 @@
         all_low_res_masks = to_np_list(low_res_masks)
 
         return all_masks, all_ious, all_low_res_masks
-=======
->>>>>>> 423d2b3d
 
     def predict(
         self,
