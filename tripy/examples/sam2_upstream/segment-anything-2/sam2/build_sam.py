# SPDX-FileCopyrightText: Copyright (c) 2024 NVIDIA CORPORATION & AFFILIATES. All rights reserved.
# SPDX-License-Identifier: Apache-2.0
#
# Licensed under the Apache License, Version 2.0 (the "License");
# you may not use this file except in compliance with the License.
# You may obtain a copy of the License at
#
# http://www.apache.org/licenses/LICENSE-2.0
#
# Unless required by applicable law or agreed to in writing, software
# distributed under the License is distributed on an "AS IS" BASIS,
# WITHOUT WARRANTIES OR CONDITIONS OF ANY KIND, either express or implied.
# See the License for the specific language governing permissions and
# limitations under the License.
# Copyright (c) Meta Platforms, Inc. and affiliates.
# All rights reserved.

# This source code is licensed under the license found in the
# LICENSE file in the root directory of this source tree.

import logging

import torch
from hydra import compose
from hydra.utils import instantiate
from omegaconf import OmegaConf

import tripy as tp
import time


def build_sam2(
    config_file,
    ckpt_path=None,
    device="cuda",
    mode="eval",
    hydra_overrides_extra=[],
    apply_postprocessing=True,
    use_tripy_image_encoder=False,
    **kwargs,
):

    if apply_postprocessing:
        hydra_overrides_extra = hydra_overrides_extra.copy()
        hydra_overrides_extra += [
            # dynamically fall back to multi-mask if the single mask is not stable
            "++model.sam_mask_decoder_extra_args.dynamic_multimask_via_stability=true",
            "++model.sam_mask_decoder_extra_args.dynamic_multimask_stability_delta=0.05",
            "++model.sam_mask_decoder_extra_args.dynamic_multimask_stability_thresh=0.98",
        ]
    # Read config and init model
    cfg = compose(config_name=config_file, overrides=hydra_overrides_extra)
    OmegaConf.resolve(cfg)

    model = instantiate(cfg.model, _recursive_=True)
    _load_checkpoint(model, ckpt_path, cfg)

    if use_tripy_image_encoder:
        print("Start compiling image encoder...")
        start = time.time()
        tp_image_encoder = model.image_encoder
        compiled_tp_image_encoder = tp.compile(
            tp_image_encoder.forward,
            args=[
                tp.InputInfo((1, 3, 1024, 1024), dtype=tp.float32),
            ],
        )
        print(f"Compile image encoder took {time.time() - start}s")
        model.image_encoder = compiled_tp_image_encoder

    if cfg["model"].use_tripy_mask_decoder:
        start = time.time()
        tp_sam_mask_decoder = model.sam_mask_decoder
        compiled_tp_sam_mask_decoder = tp.compile(
            tp_sam_mask_decoder,
            args=[
                tp.InputInfo((1, 256, 64, 64), dtype=tp.float32),  # image_embeddings
                tp.InputInfo((1, 256, 64, 64), dtype=tp.float32),  # image_pe
                tp.InputInfo((1, 2, 256), dtype=tp.float32),  # sparse_prompt_embeddings
<<<<<<< HEAD
                tp.InputInfo(
                    (1, 256, 64, 64), dtype=tp.float32
                ),  # dense_prompt_embeddings
                True,  # multimask_output
                False,  # repeat_image
                tp.InputInfo(
                    (1, 32, 256, 256), dtype=tp.float32
                ),  # high_res_features_1
                tp.InputInfo(
                    (1, 64, 128, 128), dtype=tp.float32
                ),  # high_res_features_2
=======
                tp.InputInfo((1, 256, 64, 64), dtype=tp.float32),  # dense_prompt_embeddings
                True,  # multimask_output
                False,  # repeat_image
                tp.InputInfo((1, 32, 256, 256), dtype=tp.float32),  # high_res_features_1
                tp.InputInfo((1, 64, 128, 128), dtype=tp.float32),  # high_res_features_2
>>>>>>> 339fe28a
            ],
        )
        print(f"Compile mask decoder took {time.time() - start}s")
        conv_s0 = model.sam_mask_decoder.conv_s0
        conv_s1 = model.sam_mask_decoder.conv_s1

        model.sam_mask_decoder = compiled_tp_sam_mask_decoder
        setattr(model.sam_mask_decoder, "conv_s0", conv_s0)
        setattr(model.sam_mask_decoder, "conv_s1", conv_s1)

    if cfg["model"].use_tripy_prompt_encoder:
        start = time.time()
        tp_prompt_encoder = model.sam_prompt_encoder
        compiled_prompt_encoder = tp.compile(
            tp_prompt_encoder,
            args=[
                tp.InputInfo((1, 1, 2), dtype=tp.float32),
                tp.InputInfo((1, 1), dtype=tp.int32),
                None,
                None,
            ],
        )
        print(f"Compile prompt encoder took {time.time() - start}s")

        start = time.time()
        tp_dense_pe = model.sam_prompt_encoder.get_dense_pe
        compiled_get_dense_pe = tp.compile(tp_dense_pe)
<<<<<<< HEAD
        print(f"Compile took {time.time() - start}s")
=======
        print(f"Compile dense pe took {time.time() - start}s")
>>>>>>> 339fe28a
        model.sam_prompt_encoder = compiled_prompt_encoder
        setattr(model.sam_prompt_encoder, "get_dense_pe", compiled_get_dense_pe)

    model = model.to(device)
    if mode == "eval":
        model.eval()
    return model


def build_sam2_video_predictor(
    config_file,
    ckpt_path=None,
    device="cuda",
    mode="eval",
    hydra_overrides_extra=[],
    apply_postprocessing=True,
    **kwargs,
):
    hydra_overrides = [
        "++model._target_=sam2.sam2_video_predictor.SAM2VideoPredictor",
    ]
    if apply_postprocessing:
        hydra_overrides_extra = hydra_overrides_extra.copy()
        hydra_overrides_extra += [
            # dynamically fall back to multi-mask if the single mask is not stable
            "++model.sam_mask_decoder_extra_args.dynamic_multimask_via_stability=true",
            "++model.sam_mask_decoder_extra_args.dynamic_multimask_stability_delta=0.05",
            "++model.sam_mask_decoder_extra_args.dynamic_multimask_stability_thresh=0.98",
            # the sigmoid mask logits on interacted frames with clicks in the memory encoder so that the encoded masks are exactly as what users see from clicking
            "++model.binarize_mask_from_pts_for_mem_enc=true",
            # fill small holes in the low-res masks up to `fill_hole_area` (before resizing them to the original video resolution)
            "++model.fill_hole_area=8",
        ]
    hydra_overrides.extend(hydra_overrides_extra)

    # Read config and init model
    cfg = compose(config_name=config_file, overrides=hydra_overrides)
    OmegaConf.resolve(cfg)
    model = instantiate(cfg.model, _recursive_=True)
    _load_checkpoint(model, ckpt_path)
    model = model.to(device)
    if mode == "eval":
        model.eval()
    return model


def build_sam2_hf(model_id, **kwargs):

    from huggingface_hub import hf_hub_download

    model_id_to_filenames = {
        "facebook/sam2-hiera-tiny": ("sam2_hiera_t.yaml", "sam2_hiera_tiny.pt"),
        "facebook/sam2-hiera-small": ("sam2_hiera_s.yaml", "sam2_hiera_small.pt"),
        "facebook/sam2-hiera-base-plus": (
            "sam2_hiera_b+.yaml",
            "sam2_hiera_base_plus.pt",
        ),
        "facebook/sam2-hiera-large": ("sam2_hiera_l.yaml", "sam2_hiera_large.pt"),
    }
    config_name, checkpoint_name = model_id_to_filenames[model_id]
    ckpt_path = hf_hub_download(repo_id=model_id, filename=checkpoint_name)
    return build_sam2(config_file=config_name, ckpt_path=ckpt_path, **kwargs)


def build_sam2_video_predictor_hf(model_id, **kwargs):

    from huggingface_hub import hf_hub_download

    model_id_to_filenames = {
        "facebook/sam2-hiera-tiny": ("sam2_hiera_t.yaml", "sam2_hiera_tiny.pt"),
        "facebook/sam2-hiera-small": ("sam2_hiera_s.yaml", "sam2_hiera_small.pt"),
        "facebook/sam2-hiera-base-plus": (
            "sam2_hiera_b+.yaml",
            "sam2_hiera_base_plus.pt",
        ),
        "facebook/sam2-hiera-large": ("sam2_hiera_l.yaml", "sam2_hiera_large.pt"),
    }
    config_name, checkpoint_name = model_id_to_filenames[model_id]
    ckpt_path = hf_hub_download(repo_id=model_id, filename=checkpoint_name)
    return build_sam2_video_predictor(
        config_file=config_name, ckpt_path=ckpt_path, **kwargs
    )


def _load_checkpoint(model, ckpt_path, cfg=None):

    use_tripy_mask_decoder = cfg["model"].use_tripy_mask_decoder
    use_tripy_prompt_encoder = cfg["model"].use_tripy_prompt_encoder
    if ckpt_path is not None:
        sd = torch.load(ckpt_path, map_location="cpu")["model"]
        missing_keys, unexpected_keys = model.load_state_dict(sd, strict=False)
        tp_mask_decoder = model.sam_mask_decoder
        tp_mask_decoder_state_dict = tp_mask_decoder.state_dict()

        tp_prompt_encoder = model.sam_prompt_encoder
        tp_prompt_encoder_state_dict = tp_prompt_encoder.state_dict()

        expected_mask_decoder_keys = len(tp_mask_decoder_state_dict.keys())
        print(f"Tripy transformer state_dict has {expected_mask_decoder_keys} keys.")
        nb_keys = 0
        nb_prompt_keys = 0

        for key in sd:
            if use_tripy_mask_decoder and key.startswith("sam_mask_decoder"):
                new_key = key.replace("sam_mask_decoder.", "")
                nb_keys += 1
                weight = sd[key]
                param = tp.Parameter(weight)
                tp_mask_decoder_state_dict[new_key] = param

            if use_tripy_prompt_encoder and key.startswith("sam_prompt_encoder"):
                new_key = key.replace("sam_prompt_encoder.", "")
                nb_prompt_keys += 1
                weight = sd[key]
                param = tp.Parameter(weight)
                tp_prompt_encoder_state_dict[new_key] = param

        if use_tripy_mask_decoder:
            print(f"expected keys {expected_mask_decoder_keys}, got {nb_keys}")
            tp_mask_decoder.load_state_dict(tp_mask_decoder_state_dict)

        if use_tripy_prompt_encoder:
<<<<<<< HEAD
            print(
                f"expected keys {len(tp_prompt_encoder_state_dict.keys())}, got {nb_prompt_keys}"
            )
=======
            print(f"expected keys {len(tp_prompt_encoder_state_dict.keys())}, got {nb_prompt_keys}")
>>>>>>> 339fe28a
            tp_prompt_encoder.load_state_dict(tp_prompt_encoder_state_dict)

        if missing_keys:
            logging.error(missing_keys)
            raise RuntimeError()
        # if unexpected_keys:
        #     logging.error(unexpected_keys)
        #     raise RuntimeError()
        logging.info("Loaded checkpoint sucessfully")<|MERGE_RESOLUTION|>--- conflicted
+++ resolved
@@ -77,7 +77,6 @@
                 tp.InputInfo((1, 256, 64, 64), dtype=tp.float32),  # image_embeddings
                 tp.InputInfo((1, 256, 64, 64), dtype=tp.float32),  # image_pe
                 tp.InputInfo((1, 2, 256), dtype=tp.float32),  # sparse_prompt_embeddings
-<<<<<<< HEAD
                 tp.InputInfo(
                     (1, 256, 64, 64), dtype=tp.float32
                 ),  # dense_prompt_embeddings
@@ -89,13 +88,6 @@
                 tp.InputInfo(
                     (1, 64, 128, 128), dtype=tp.float32
                 ),  # high_res_features_2
-=======
-                tp.InputInfo((1, 256, 64, 64), dtype=tp.float32),  # dense_prompt_embeddings
-                True,  # multimask_output
-                False,  # repeat_image
-                tp.InputInfo((1, 32, 256, 256), dtype=tp.float32),  # high_res_features_1
-                tp.InputInfo((1, 64, 128, 128), dtype=tp.float32),  # high_res_features_2
->>>>>>> 339fe28a
             ],
         )
         print(f"Compile mask decoder took {time.time() - start}s")
@@ -123,11 +115,7 @@
         start = time.time()
         tp_dense_pe = model.sam_prompt_encoder.get_dense_pe
         compiled_get_dense_pe = tp.compile(tp_dense_pe)
-<<<<<<< HEAD
-        print(f"Compile took {time.time() - start}s")
-=======
         print(f"Compile dense pe took {time.time() - start}s")
->>>>>>> 339fe28a
         model.sam_prompt_encoder = compiled_prompt_encoder
         setattr(model.sam_prompt_encoder, "get_dense_pe", compiled_get_dense_pe)
 
@@ -250,13 +238,9 @@
             tp_mask_decoder.load_state_dict(tp_mask_decoder_state_dict)
 
         if use_tripy_prompt_encoder:
-<<<<<<< HEAD
             print(
                 f"expected keys {len(tp_prompt_encoder_state_dict.keys())}, got {nb_prompt_keys}"
             )
-=======
-            print(f"expected keys {len(tp_prompt_encoder_state_dict.keys())}, got {nb_prompt_keys}")
->>>>>>> 339fe28a
             tp_prompt_encoder.load_state_dict(tp_prompt_encoder_state_dict)
 
         if missing_keys:
