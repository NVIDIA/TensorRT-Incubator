--- conflicted
+++ resolved
@@ -118,14 +118,7 @@
   # Compilation flag
   compile_image_encoder: False
 
-<<<<<<< HEAD
   use_tripy_mask_decoder: true
   use_tripy_prompt_encoder: true
 
-  tripy_mask_decoder_dtype: float16
-=======
-  use_tripy_mask_decoder: False
-  use_tripy_prompt_encoder: False
-
-  tripy_mask_decoder_dtype: float32
->>>>>>> 8e560fcd
+  tripy_mask_decoder_dtype: float16