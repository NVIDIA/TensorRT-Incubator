--- conflicted
+++ resolved
@@ -25,13 +25,9 @@
 from textwrap import indent
 
 from tests import helper
-<<<<<<< HEAD
+
+import tripy as tp
 from tripy.constraints import TYPE_VERIFICATION, FUNC_W_DOC_VERIF
-=======
->>>>>>> 35473f3a
-
-import tripy as tp
-from tripy.dtype_info import TYPE_VERIFICATION
 
 PARAM_PAT = re.compile(":param .*?:")
 
