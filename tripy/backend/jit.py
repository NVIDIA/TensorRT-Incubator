--- conflicted
+++ resolved
@@ -40,7 +40,7 @@
 
             out = add(a, b)
 
-            assert (out.eval().cpu_view(np.float32) == np.array([2.0, 2.0])).all()
+            assert (out.numpy() == np.array([2.0, 2.0])).all()
 
         Using JIT as a function:
         ::
@@ -54,16 +54,10 @@
                 c = a + b
                 return c
 
-<<<<<<< HEAD
             jit_add = tp.jit(add)
             out = jit_add(a, b)
 
-            assert (out.eval().cpu_view(np.float32) == np.array([2.0, 2.0])).all()
-=======
-            jitted_func = tripy.jit(adder)
-            out_func = jitted_func(a, b)
-            assert out_decorator.numpy() == out_func.numpy()
->>>>>>> bc722c81
+            assert (out.numpy() == np.array([2.0, 2.0])).all()
         """
         self.kwargs = kwargs
         self.cache: Dict[Tuple, FlatIRExecutor] = {}
