import contextlib
import os
from typing import Dict

<<<<<<< HEAD
from mlir import ir
from mlir.dialects import stablehlo, quant
=======
from mlir_tensorrt.compiler import ir
>>>>>>> 4e87d95f

from tripy import utils
from tripy.common import ShapeInfo


def make_ir_context() -> ir.Context:
    context = ir.Context()

    context.enable_multithreading(False)
    # Allow unregistered dialects to assign trt shape_profile attribute to stablehlo program.
    context.allow_unregistered_dialects = True
<<<<<<< HEAD
    stablehlo.register_dialect(context)
=======
>>>>>>> 4e87d95f
    return context


def get_mlir_dtype(dtype: "tripy.dtype"):
    """
    Converts a tripy data type to an MLIR data type.
    """
    return {
        "float32": ir.F32Type.get(),
        "float16": ir.F16Type.get(),
        "float8e4m3fn": ir.Float8E4M3FNType.get(),
        "bfloat16": ir.BF16Type.get(),
        "int4": ir.IntegerType.get_signless(4),
        "int8": ir.IntegerType.get_signless(8),
        "int32": ir.IntegerType.get_signless(32),
        "int64": ir.IntegerType.get_signless(64),
        "uint8": ir.IntegerType.get_unsigned(8),
        "bool": ir.IntegerType.get_signless(1),
    }[dtype.name]


def get_mlir_quant_dtype(
    origin_dtype: "tripy.dtype",
    quant_dtype: "tripy.dtype",
    scale: float,
    zero_point: int,
    storage_type_min: int,
    storage_type_max: int,
):
    """
    Converts a tripy data type to an MLIR quantized data type.

    Args:
        origin_dtype: original data type to be quantized
        quant_dtype: target data type to quantize
        dtype: One of int4, int8, float8e4m3fn
        scale: scale value of quantized tensor
        zero_point: zero point of quantized tensor
        storage_type_min: min value of quantized dtype
        storage_type_max: max value of quantized dtype
    """
    storage_type = get_mlir_dtype(quant_dtype)
    expressed_type = get_mlir_dtype(origin_dtype)
    return quant.UniformQuantizedType.get(
        quant.UniformQuantizedType.FLAG_SIGNED,
        storage_type,
        expressed_type,
        scale,
        zero_point,
        storage_type_min,
        storage_type_max,
    )


def make_mlir_tensor(shape: ShapeInfo, dtype: "tripy.common.dtype") -> ir.RankedTensorType:
    return ir.RankedTensorType.get(
        [ir.ShapedType.get_dynamic_size() if s.is_dynamic_dim() else s.min for s in utils.make_list(shape)],
        get_mlir_dtype(dtype),
    )


def remove_constants(mlir_text) -> str:
    lines = mlir_text.split("\n")

    def replace_dense_data(text):
        const_start_index = text.find("<") + 1
        const_end_index = text.find(">") - 1
        start_index = text.find(": tensor<") + 9

        substr = text[start_index:]
        dims = substr.split("x")
        dims = [int(dim) for dim in dims if dim.isdigit()]

        if utils.should_omit_constant_in_str(dims):
            return text[:const_start_index] + "..." + text[const_end_index + 1 :]
        return text

    replaced = [replace_dense_data(line) if "stablehlo.constant dense" in line else line for line in lines]
    return "\n".join(replaced)<|MERGE_RESOLUTION|>--- conflicted
+++ resolved
@@ -1,13 +1,5 @@
-import contextlib
-import os
-from typing import Dict
-
-<<<<<<< HEAD
-from mlir import ir
-from mlir.dialects import stablehlo, quant
-=======
 from mlir_tensorrt.compiler import ir
->>>>>>> 4e87d95f
+from mlir_tensorrt.compiler.dialects import quant
 
 from tripy import utils
 from tripy.common import ShapeInfo
@@ -19,10 +11,6 @@
     context.enable_multithreading(False)
     # Allow unregistered dialects to assign trt shape_profile attribute to stablehlo program.
     context.allow_unregistered_dialects = True
-<<<<<<< HEAD
-    stablehlo.register_dialect(context)
-=======
->>>>>>> 4e87d95f
     return context
 
 
