--- conflicted
+++ resolved
@@ -1,5 +1,3 @@
-<<<<<<< HEAD
-=======
 import contextlib
 import os
 import re
@@ -7,7 +5,6 @@
 import tempfile
 from typing import BinaryIO, List, Tuple
 
->>>>>>> 4da53877
 from mlir_tensorrt.compiler import ir
 
 from tripy import utils
