from typing import List, Union

from tripy import util
from tripy.common.logging import G_LOGGER
from tripy.common.array import Array
from tripy.ops import TENSOR_METHOD_REGISTRY


class TensorMeta(type):
    def __new__(cls, name, bases, dct):
        new = type.__new__(cls, name, bases, dct)

        # Add methods specified by individual ops to this class.
        for name in TENSOR_METHOD_REGISTRY:
            setattr(new, name, TENSOR_METHOD_REGISTRY[name])

        return new


class Tensor(metaclass=TensorMeta):
    """
    Represents a lazily evaluated tensor.
    """

    def _finalize(self, inputs, op) -> None:
        # It is very important that this is called from all entrypoints to creating a tensor.
        # We include logic here that needs to be applied to all tensors.
        self.inputs = inputs
        self.op = op
        self._stack_info = util.get_stack_info()
        # Const fold the tensor in JIT functions
        # Tensor will be treated as an input if set to False
        self.const_fold = True

    @staticmethod
    def build(inputs: "List[Tensor]", op: "tripy.ops.BaseOperator") -> None:
        tensor = Tensor()
        tensor._finalize(inputs, op)
        return tensor

    def eval(self) -> Array:
        from tripy.backend.mlir.compiler import FlatIRCompiler
        from tripy.backend.mlir.executor import FlatIRExecutor
        from tripy.flat_ir import FlatIR
        from tripy.ops import Storage
        from tripy.common import device

        if isinstance(self.op, Storage):
            return self.op.data

        flat_ir = FlatIR([self])
        G_LOGGER.ir_printer(f"flatIR :\n{flat_ir}")
        output_devices = [o.device for o in flat_ir.outputs]

        compiler = FlatIRCompiler()
        with FlatIRExecutor(compiler.compile(flat_ir), output_devices) as executor:
            # Upon computing the value of this tensor, we switch it to have a `Storage`
            # parameter so that it does not need to be computed again.
            storage_arr = executor.execute()
            self.inputs = []
<<<<<<< HEAD
            assert len(value) == 1, "Expects only one output from MLIR executor"
            self.op = Storage(value[0], device=output_devices[0])
            return value[0]
=======
            assert len(storage_arr) == 1, "Expects only one output from MLIR executor"
            self.op = storage_arr[0]
            return self.op.data
>>>>>>> 2446879b

    def __repr__(self) -> str:
        return f"tensor({self.eval()}, dtype={self.op.dtype}, loc={self.op.device})"<|MERGE_RESOLUTION|>--- conflicted
+++ resolved
@@ -58,15 +58,9 @@
             # parameter so that it does not need to be computed again.
             storage_arr = executor.execute()
             self.inputs = []
-<<<<<<< HEAD
-            assert len(value) == 1, "Expects only one output from MLIR executor"
-            self.op = Storage(value[0], device=output_devices[0])
-            return value[0]
-=======
             assert len(storage_arr) == 1, "Expects only one output from MLIR executor"
             self.op = storage_arr[0]
             return self.op.data
->>>>>>> 2446879b
 
     def __repr__(self) -> str:
         return f"tensor({self.eval()}, dtype={self.op.dtype}, loc={self.op.device})"