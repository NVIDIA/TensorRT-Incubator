from typing import Any, Dict

<<<<<<< HEAD
=======
import pickle

from tripy.frontend.tensor import Tensor
from tripy.common.exception import TripyException
>>>>>>> bc722c81
from tripy.frontend.nn.parameter import Parameter


class Module:
<<<<<<< HEAD
    """
    Base class for neural network modules.
=======
    """Base class used to create all neural network modules.
    Module class allows accessing all the parameters associated within nested Modules.

    The implementation currently assumes that Parameters are associated with the Module
    as an attribute and are not part of nested List or Dict.
    Ex:
    self.param = Parameter(Tensor([1,2,3])) # This is allowed
    self.param = {"param1": Parameter(Tensor([1,2,3]))} # This is not allowed
>>>>>>> bc722c81

    Example:
    ::

        import numpy as np

        class AddBias(tp.nn.Module):
            def __init__(self):
                super().__init__()
                self.bias = tp.nn.Parameter(tp.Tensor([1.0, 1.0], dtype=tp.float32))

            def __call__(self, x):
                return x + self.bias

        add_bias = AddBias()
        inp = tp.Tensor([1.0, 1.0], dtype=tp.float32)
        out = add_bias(inp)

<<<<<<< HEAD
        assert (out.eval().cpu_view(np.float32) == np.array([2.0, 2.0])).all()
=======
        assert(infer(net).numpy() == np.array([2.0, 2.0], dtype=np.float32)).all()
>>>>>>> bc722c81
    """

    _params: Dict[str, Parameter]
    _modules: Dict[str, "Module"]

    def __init__(self):
        self._params = {}
        self._modules = {}

    def __repr__(self) -> str:
        pass

<<<<<<< HEAD
    def save_weights(self, path: str):
=======
    def save_weights(self, file_name: str):
>>>>>>> bc722c81
        """
        Save Module parameters to the specified path.

        Args:
            path: The path at which to save weights.
        """
<<<<<<< HEAD
        pass

    def load_weights(self, path: str):
=======
        param_dict = {}
        stack = [("", self)]
        while stack:
            m_prefix, module = stack.pop()
            current_params = module._params
            current_params = {m_prefix + str(key): val for key, val in current_params.items()}
            param_dict = {**param_dict, **current_params}
            for m in module._modules:
                stack.append((m_prefix + m + ".", module._modules[m]))

        # todo: fix cpu_view and should support all types without explicit param.
        weights_dict = {key: value.numpy() for key, value in param_dict.items()}
        with open(file_name, "wb") as f:
            pickle.dump(weights_dict, f)

    def load_weights(self, file_name: str):
>>>>>>> bc722c81
        """
        Load Module parameters from the specified path.

        Args:
            path: The path from which to load weights.
        """
<<<<<<< HEAD
        pass

    def parameters(self) -> Dict[str, Any]:
        """
        Returns all parameters associated with this Module and any nested Modules.
        """
        pass
=======
        weights_dict = None
        with open(file_name, "rb") as f:
            weights_dict = pickle.load(f)

        stack = [("", self)]
        while stack:
            m_prefix, module = stack.pop()
            for key, val in module._params.items():
                new_key = m_prefix + str(key)
                module._params[key] = Parameter(Tensor(weights_dict[new_key]))

            for m in module._modules:
                stack.append((m_prefix + m + ".", module._modules[m]))

    def apply(self, fn: callable, recurse=True):
        """
        Apply user function (fn) to all parameters of this Module and all nested Modules (if recurse is enabled).
        Args:
            fn: User defined function to be applied to parameters
            recurse: Recursively accesses all submodules associated with this module.
        """
        param_dict = {}
        stack = [("", self)]
        while stack:
            m_prefix, module = stack.pop()
            for key, val in module._params.items():
                module._params[key] = fn(val)

            if recurse:
                for m in module._modules:
                    stack.append((m_prefix + m + ".", module._modules[m]))

    def parameters(self, recurse=True) -> Dict[str, Parameter]:
        """
        Returns all parameters associated with this Module and any nested Modules.
        Args:
            recurse: Recursively accesses all submodules associated with this module.
        """
        param_dict = {}
        stack = [("", self)]
        while stack:
            m_prefix, module = stack.pop()
            current_params = module._params
            current_params = {m_prefix + str(key): val for key, val in current_params.items()}
            param_dict = {**param_dict, **current_params}
            if recurse:
                for m in module._modules:
                    stack.append((m_prefix + m + ".", module._modules[m]))

        return param_dict
>>>>>>> bc722c81

    def __setattr__(self, __name: str, __value: Any) -> None:
        if isinstance(__value, Parameter):
            self.__dict__["_params"][__name] = __value
        elif isinstance(__value, Module):
            self.__dict__["_modules"][__name] = __value
        else:
            super().__setattr__(__name, __value)

    def __getattr__(self, __name: str) -> Any:
        if __name in self.__dict__["_params"]:
            return self.__dict__["_params"][__name]
        elif __name in self.__dict__["_modules"]:
            return self.__dict__["_modules"][__name]

        raise AttributeError(f"No attribute {__name} found in {self.__class__.__name__} module")<|MERGE_RESOLUTION|>--- conflicted
+++ resolved
@@ -1,21 +1,14 @@
 from typing import Any, Dict
 
-<<<<<<< HEAD
-=======
 import pickle
 
-from tripy.frontend.tensor import Tensor
-from tripy.common.exception import TripyException
->>>>>>> bc722c81
+import tripy as tp
 from tripy.frontend.nn.parameter import Parameter
 
 
 class Module:
-<<<<<<< HEAD
     """
-    Base class for neural network modules.
-=======
-    """Base class used to create all neural network modules.
+    Base class used to create all neural network modules.
     Module class allows accessing all the parameters associated within nested Modules.
 
     The implementation currently assumes that Parameters are associated with the Module
@@ -23,7 +16,6 @@
     Ex:
     self.param = Parameter(Tensor([1,2,3])) # This is allowed
     self.param = {"param1": Parameter(Tensor([1,2,3]))} # This is not allowed
->>>>>>> bc722c81
 
     Example:
     ::
@@ -42,11 +34,7 @@
         inp = tp.Tensor([1.0, 1.0], dtype=tp.float32)
         out = add_bias(inp)
 
-<<<<<<< HEAD
-        assert (out.eval().cpu_view(np.float32) == np.array([2.0, 2.0])).all()
-=======
-        assert(infer(net).numpy() == np.array([2.0, 2.0], dtype=np.float32)).all()
->>>>>>> bc722c81
+        assert (out.numpy() == np.array([2.0, 2.0])).all()
     """
 
     _params: Dict[str, Parameter]
@@ -59,22 +47,13 @@
     def __repr__(self) -> str:
         pass
 
-<<<<<<< HEAD
-    def save_weights(self, path: str):
-=======
     def save_weights(self, file_name: str):
->>>>>>> bc722c81
         """
         Save Module parameters to the specified path.
 
         Args:
-            path: The path at which to save weights.
+            file_name: The file name at which to save weights.
         """
-<<<<<<< HEAD
-        pass
-
-    def load_weights(self, path: str):
-=======
         param_dict = {}
         stack = [("", self)]
         while stack:
@@ -91,22 +70,12 @@
             pickle.dump(weights_dict, f)
 
     def load_weights(self, file_name: str):
->>>>>>> bc722c81
         """
         Load Module parameters from the specified path.
 
         Args:
-            path: The path from which to load weights.
+            file_name: The file name from which to load weights.
         """
-<<<<<<< HEAD
-        pass
-
-    def parameters(self) -> Dict[str, Any]:
-        """
-        Returns all parameters associated with this Module and any nested Modules.
-        """
-        pass
-=======
         weights_dict = None
         with open(file_name, "rb") as f:
             weights_dict = pickle.load(f)
@@ -116,7 +85,7 @@
             m_prefix, module = stack.pop()
             for key, val in module._params.items():
                 new_key = m_prefix + str(key)
-                module._params[key] = Parameter(Tensor(weights_dict[new_key]))
+                module._params[key] = Parameter(tp.Tensor(weights_dict[new_key]))
 
             for m in module._modules:
                 stack.append((m_prefix + m + ".", module._modules[m]))
@@ -157,7 +126,6 @@
                     stack.append((m_prefix + m + ".", module._modules[m]))
 
         return param_dict
->>>>>>> bc722c81
 
     def __setattr__(self, __name: str, __value: Any) -> None:
         if isinstance(__value, Parameter):
