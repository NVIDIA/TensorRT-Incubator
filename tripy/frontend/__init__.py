--- conflicted
+++ resolved
@@ -1,28 +1,2 @@
 from tripy.frontend.dim import Dim
-<<<<<<< HEAD
-from tripy.frontend.ops import arange, ones, ones_like, zeros, zeros_like
-from tripy.frontend.tensor import Tensor
-from tripy.frontend.trace.ops import dequantize, full, full_like, iota, iota_like, quantize, rand, randn, where
-
-__all__ = [
-    "Tensor",
-    "Dim",
-    "nn",
-    "arange",
-    "dequantize",
-    "full",
-    "full_like",
-    "iota",
-    "iota_like",
-    "ones",
-    "ones_like",
-    "quantize",
-    "rand",
-    "randn",
-    "where",
-    "zeros",
-    "zeros_like",
-]
-=======
-from tripy.frontend.tensor import Tensor
->>>>>>> bbf0d476
+from tripy.frontend.tensor import Tensor