from dataclasses import dataclass
from typing import Any, Union

import tripy.frontend.trace.ops.utils as op_utils
import tripy.frontend.utils as frontend_utils
from tripy import export
from tripy.common import datatype
from tripy.frontend.ops.registry import TENSOR_METHOD_REGISTRY
from tripy.frontend.trace.ops.base import BaseTraceOp


@dataclass(repr=False)
class BinaryElementwise(BaseTraceOp):
    class Kind:
        SUM = " + "
        SUB = " - "
        POW = " ** "
        MUL = " * "
        DIV = " / "
        MAXIMUM = "maximum"
        MINIMUM = "minimum"

    kind: str

    def __str__(self):
        if self.kind.startswith(" "):
            op_str = self.kind.join([inp.name for inp in self.inputs])
        else:
            op_str = f"{self.kind}({self.inputs[0].name}, {self.inputs[1].name})"
        return f"{self.outputs[0].name} = {op_str}"

    def infer_shapes(self):
        input_shapes = [inp.shape for inp in self.inputs]
        input_shapes = op_utils.get_broadcast_compatible_shapes(self.inputs[0].shape, self.inputs[1].shape)
        bcast_check = op_utils.is_broadcast_compatible(*input_shapes)
        if not bcast_check:
            op_utils.raise_error_io_info(
                self,
                "Input tensors are not broadcast compatible.",
                details=[
                    "Input tensors for operation: '",
                    self.kind.strip(),
                    "' must be broadcast compatible but ",
                ]
                + bcast_check.error_details,
            )
        self.outputs[0].shape = tuple(op_utils.get_broadcast_dim(*d) for d in zip(*input_shapes))

    def infer_dtypes(self):
        op_utils.check_input_dtypes_match(self, self.kind.strip())
        self.outputs[0].dtype = self.inputs[0].dtype

    def broadcast_inputs(self, inputs, outputs):
        from tripy.flat_ir.tensor import FlatIRTensor
        from tripy.common.datatype import int32
        from tripy.flat_ir.ops import MaxOp

        rank = max(len(inputs[0].shape), len(inputs[1].shape))
        inputs[0] = op_utils.expand_rank_of_tensor(self, inputs[0], rank - len(inputs[0].shape))
        inputs[1] = op_utils.expand_rank_of_tensor(self, inputs[1], rank - len(inputs[1].shape))

<<<<<<< HEAD
        # Compute element-wise max of input shapes to get the desired output shape.
        max_output_shape_tensor = FlatIRTensor.build(shape=inputs[0].shape, dtype=int32, device=inputs[0].device)
        MaxOp(
            self,
            [op_utils.get_shape_of_tensor(self, inputs[0]), op_utils.get_shape_of_tensor(self, inputs[1])],
=======
        shape_of_input0 = op_utils.get_shape_of_tensor(inputs[0])
        shape_of_input1 = op_utils.get_shape_of_tensor(inputs[1])

        # Compute element-wise max of input shapes to get the desired output shape.
        max_output_shape_tensor = FlatIRTensor.build(
            shape=inputs[0].shape,
            dtype=int32,
            device=inputs[0].device,
            reason_details=[
                f"compute the output shape using element-wise max of input shapes {shape_of_input0}, {shape_of_input1} to account for broadcasting."
            ],
        )
        MaxOp.build(
            [shape_of_input0, shape_of_input1],
>>>>>>> 32c7a827
            [max_output_shape_tensor],
        )

        inputs[0] = op_utils.insert_broadcast(
<<<<<<< HEAD
            self, inputs[0], outputs[0].shape, use_dynamic_variant=True, shape_of_target_tensor=max_output_shape_tensor
        )

        inputs[1] = op_utils.insert_broadcast(
            self, inputs[1], outputs[0].shape, use_dynamic_variant=True, shape_of_target_tensor=max_output_shape_tensor
=======
            inputs[0],
            outputs[0].shape,
            use_dynamic_variant=True,
            shape_of_target_tensor=max_output_shape_tensor,
            tensor_details=f"left operand of '{self.kind.strip()}'",
        )

        inputs[1] = op_utils.insert_broadcast(
            inputs[1],
            outputs[0].shape,
            use_dynamic_variant=True,
            shape_of_target_tensor=max_output_shape_tensor,
            tensor_details=f"right operand of '{self.kind.strip()}'",
>>>>>>> 32c7a827
        )

        return inputs

    def to_flat_ir(self, inputs, outputs):
        from tripy.flat_ir.ops import AddOp, DivideOp, MaxOp, MinOp, MulOp, PowOp, SubtractOp

        inputs = self.broadcast_inputs(inputs, outputs)
        OpType = {
            BinaryElementwise.Kind.SUM: AddOp,
            BinaryElementwise.Kind.POW: PowOp,
            BinaryElementwise.Kind.MUL: MulOp,
            BinaryElementwise.Kind.SUB: SubtractOp,
            BinaryElementwise.Kind.DIV: DivideOp,
            BinaryElementwise.Kind.MAXIMUM: MaxOp,
            BinaryElementwise.Kind.MINIMUM: MinOp,
        }[self.kind]
        OpType.build(inputs, outputs)


@dataclass(repr=False)
class Comparison(BinaryElementwise):
    class Kind:
        class KindElem(str):
            def __new__(cls, content, compare_direction):
                instance = super().__new__(cls, content)
                instance.compare_direction = compare_direction
                return instance

        LESS = KindElem(" < ", "LT")
        LESS_EQUAL = KindElem(" <= ", "LE")
        EQUAL = KindElem(" == ", "EQ")
        NOT_EQUAL = KindElem(" != ", "NE")
        GREATER_EQUAL = KindElem(" >= ", "GE")
        GREATER = KindElem(" > ", "GT")

    kind: Kind.KindElem

    def infer_dtypes(self):
        op_utils.check_input_dtypes_match(self, self.kind.strip())
        self.outputs[0].dtype = datatype.bool

    def to_flat_ir(self, inputs, outputs):
        from tripy.flat_ir.ops import CompareOp

        inputs = self.broadcast_inputs(inputs, outputs)
        CompareOp.build(inputs, outputs, compare_direction=self.kind.compare_direction)


@TENSOR_METHOD_REGISTRY("__add__")
@TENSOR_METHOD_REGISTRY("__radd__")
@frontend_utils.convert_inputs_to_tensors(sync_arg_types=[("self", "other")])
def __add__(self, other: Union["tripy.Tensor", Any]) -> "tripy.Tensor":
    """
    Performs an elementwise sum.

    Args:
        other: The tensor to add to this one.
            It must have the same data type as this tensor
            and should be broadcast-compatible.

    Returns:
        A new tensor with the broadcasted shape and of the same data type as the inputs.

    .. code-block:: python
        :linenos:
        :caption: Example

        a = tp.Tensor([1, 2])
        b = tp.Tensor([2, 3])
        output = a + b

        assert np.array_equal(output.numpy(), np.array([3, 5]))
    """
    from tripy.frontend import Tensor

    return Tensor.build([self, other], BinaryElementwise, BinaryElementwise.Kind.SUM)


@TENSOR_METHOD_REGISTRY("__sub__")
@frontend_utils.convert_inputs_to_tensors(sync_arg_types=[("self", "other")])
def __sub__(self, other: Union["tripy.Tensor", Any]) -> "tripy.Tensor":
    """
    Performs an elementwise subtraction.

    Args:
        other: The tensor to subtract from this one.
            It must have the same data type as this tensor
            and should be broadcast-compatible.

    Returns:
        A new tensor with the broadcasted shape and of the same data type as the inputs.

    .. code-block:: python
        :linenos:
        :caption: Example

        a = tp.Tensor([2, 3])
        b = tp.Tensor([1, 2])
        output = a - b

        assert np.array_equal(output.numpy(), np.array([1, 1]))
    """
    from tripy.frontend import Tensor

    return Tensor.build([self, other], BinaryElementwise, BinaryElementwise.Kind.SUB)


@TENSOR_METHOD_REGISTRY("__rsub__")
@frontend_utils.convert_inputs_to_tensors(sync_arg_types=[("self", "other")])
def __rsub__(self, other: Union["tripy.Tensor", Any]) -> "tripy.Tensor":
    """
    Performs an elementwise subtraction.

    Args:
        other: The tensor to be subtracted from this one.
            It must have the same data type as this tensor
            and should be broadcast-compatible.

    Returns:
        A new tensor with the broadcasted shape and of the same data type as the inputs.

    .. code-block:: python
        :linenos:
        :caption: Example

        a = 1
        b = tp.Tensor([1, 2])
        output = a - b

        assert np.array_equal(output.numpy(), np.array([0, -1]))
    """
    from tripy.frontend import Tensor

    return Tensor.build([other, self], BinaryElementwise, BinaryElementwise.Kind.SUB)


@TENSOR_METHOD_REGISTRY("__pow__")
@frontend_utils.convert_inputs_to_tensors(sync_arg_types=[("self", "other")])
def __pow__(self, other: Union["tripy.Tensor", Any]) -> "tripy.Tensor":
    """
    Performs an elementwise exponentiation.

    Args:
        other: The tensor by which to exponentiate this one.
            It must have the same data type as this tensor
            and should be broadcast-compatible.

    Returns:
        A new tensor with the broadcasted shape and of the same data type as the inputs.

    .. code-block:: python
        :linenos:
        :caption: Example

        a = tp.Tensor([1.0, 2.0])
        b = tp.Tensor([2.0, 3.0])
        output = a ** b

        assert np.array_equal(output.numpy(), np.array([1, 8]))
    """
    from tripy.frontend import Tensor

    return Tensor.build([self, other], BinaryElementwise, BinaryElementwise.Kind.POW)


@TENSOR_METHOD_REGISTRY("__rpow__")
@frontend_utils.convert_inputs_to_tensors(sync_arg_types=[("self", "other")])
def __rpow__(self, other: Union["tripy.Tensor", Any]) -> "tripy.Tensor":
    """
    Performs an elementwise exponentiation.

    Args:
        other: The tensor to be exponentiated by this one.
            It must have the same data type as this tensor
            and should be broadcast-compatible.

    Returns:
        A new tensor with the broadcasted shape and of the same data type as the inputs.

    .. code-block:: python
        :linenos:
        :caption: Example

        a = 2.0
        b = tp.Tensor([2.0, 3.0])
        output = a ** b

        assert np.array_equal(output.numpy(), np.array([4.0, 8.0]))
    """
    from tripy.frontend import Tensor

    return Tensor.build([other, self], BinaryElementwise, BinaryElementwise.Kind.POW)


@TENSOR_METHOD_REGISTRY("__mul__")
@TENSOR_METHOD_REGISTRY("__rmul__")
@frontend_utils.convert_inputs_to_tensors(sync_arg_types=[("self", "other")])
def __mul__(self, other: Union["tripy.Tensor", Any]) -> "tripy.Tensor":
    """
    Performs an elementwise multiplication.

    Args:
        other: The tensor by which to multiply this one.
            It must have the same data type as this tensor
            and should be broadcast-compatible.

    Returns:
        A new tensor with the broadcasted shape and of the same data type as the inputs.

    .. code-block:: python
        :linenos:
        :caption: Example

        a = tp.Tensor([1.0, 2.0])
        b = tp.Tensor([2.0, 3.0])
        output = a * b

        assert np.array_equal(output.numpy(), np.array([2.0, 6.0]))
    """
    from tripy.frontend import Tensor

    return Tensor.build([self, other], BinaryElementwise, BinaryElementwise.Kind.MUL)


@TENSOR_METHOD_REGISTRY("__truediv__")
@frontend_utils.convert_inputs_to_tensors(sync_arg_types=[("self", "other")])
def __truediv__(self, other: Union["tripy.Tensor", Any]) -> "tripy.Tensor":
    """
    Performs an elementwise division.

    Args:
        other: The tensor by which to divide this one.
            It must have the same data type as this tensor
            and should be broadcast-compatible.

    Returns:
        A new tensor with the broadcasted shape and of the same data type as the inputs.

    .. code-block:: python
        :linenos:
        :caption: Example

        a = tp.Tensor([4.0, 6.0])
        b = tp.Tensor([2.0, 3.0])
        output = a / b

        assert np.array_equal(output.numpy(), np.array([2.0, 2.0]))
    """
    from tripy.frontend import Tensor

    return Tensor.build([self, other], BinaryElementwise, BinaryElementwise.Kind.DIV)


@TENSOR_METHOD_REGISTRY("__rtruediv__")
@frontend_utils.convert_inputs_to_tensors(sync_arg_types=[("self", "other")])
def __rtruediv__(self, other: Union["tripy.Tensor", Any]) -> "tripy.Tensor":
    """
    Performs an elementwise division.

    Args:
        other: The tensor to be divided by this one.
            It must have the same data type as this tensor
            and should be broadcast-compatible.

    Returns:
        A new tensor with the broadcasted shape and of the same data type as the inputs.

    .. code-block:: python
        :linenos:
        :caption: Example

        a = 6.0
        b = tp.Tensor([2.0, 3.0])
        output = a / b

        assert np.array_equal(output.numpy(), np.array([3.0, 2.0]))
    """
    from tripy.frontend import Tensor

    return Tensor.build([other, self], BinaryElementwise, BinaryElementwise.Kind.DIV)


@export.public_api(document_under="tensor_operations")
@frontend_utils.convert_inputs_to_tensors(sync_arg_types=[("lhs", "rhs")])
def maximum(lhs: Union["tripy.Tensor", Any], rhs: Union["tripy.Tensor", Any]) -> "tripy.Tensor":
    """
    Performs an elementwise maximum.

    Args:
        lhs: The first input tensor.
        rhs: The second input tensor.
            It must have the same data type as the first input
            and should be broadcast-compatible.

    Returns:
        A new tensor with the broadcasted shape and of the same data type as the inputs.

    .. code-block:: python
        :linenos:
        :caption: Example

        a = tp.Tensor([1.0, 6.0])
        b = tp.Tensor([2.0, 3.0])
        output = tp.maximum(a, b)

        assert np.array_equal(output.numpy(), np.array([2.0, 6.0]))
    """
    from tripy.frontend import Tensor

    return Tensor.build([lhs, rhs], BinaryElementwise, BinaryElementwise.Kind.MAXIMUM)


@export.public_api(document_under="tensor_operations")
@frontend_utils.convert_inputs_to_tensors(sync_arg_types=[("lhs", "rhs")])
def minimum(lhs: Union["tripy.Tensor", Any], rhs: Union["tripy.Tensor", Any]) -> "tripy.Tensor":
    """
    Performs an elementwise minimum.

    Args:
        lhs: The first input tensor.
        rhs: The second input tensor.
            It must have the same data type as the first input
            and should be broadcast-compatible.

    Returns:
        A new tensor with the broadcasted shape and of the same data type as the inputs.

    .. code-block:: python
        :linenos:
        :caption: Example

        a = tp.Tensor([1.0, 6.0])
        b = tp.Tensor([2.0, 3.0])
        output = tp.minimum(a, b)

        assert np.array_equal(output.numpy(), np.array([1.0, 3.0]))
    """
    from tripy.frontend import Tensor

    return Tensor.build([lhs, rhs], BinaryElementwise, BinaryElementwise.Kind.MINIMUM)


@TENSOR_METHOD_REGISTRY("__lt__")
@frontend_utils.convert_inputs_to_tensors(sync_arg_types=[("self", "other")])
def __lt__(self, other: Union["tripy.Tensor", Any]) -> "tripy.Tensor":
    """
    Performs a 'less than' comparison.

    Args:
        other: The tensor to be compared to this one.
            It must have the same data type as this tensor
            and should be broadcast-compatible.

    Returns:
        A new tensor with the broadcasted shape and datatype :class:`tripy.bool`.

    .. code-block:: python
        :linenos:
        :caption: Example

        a = tp.Tensor([2, 3])
        b = tp.Tensor([1, 5])
        output = b < a
        # TODO(#26): replace with output.numpy() after MLIR-TRT can handle i1 dtype's allocation

        assert output.eval().view().tolist() == [True, False]
    """
    from tripy.frontend import Tensor

    return Tensor.build([self, other], Comparison, Comparison.Kind.LESS)


@TENSOR_METHOD_REGISTRY("__le__")
@frontend_utils.convert_inputs_to_tensors(sync_arg_types=[("self", "other")])
def __le__(self, other: Union["tripy.Tensor", Any]) -> "tripy.Tensor":
    """
    Performs a 'less than or equal' comparison.

    Args:
        other: The tensor to be compared to this one.
            It must have the same data type as this tensor
            and should be broadcast-compatible.

    Returns:
        A new tensor with the broadcasted shape and datatype :class:`tripy.bool`.

    .. code-block:: python
        :linenos:
        :caption: Example

        a = tp.Tensor([2, 3])
        b = tp.Tensor([2, 5])
        output = b <= a

        assert output.eval().view().tolist() == [True, False]
    """
    from tripy.frontend import Tensor

    return Tensor.build([self, other], Comparison, Comparison.Kind.LESS_EQUAL)


@TENSOR_METHOD_REGISTRY("__eq__")
@frontend_utils.convert_inputs_to_tensors(sync_arg_types=[("self", "other")])
def __eq__(self, other: Union["tripy.Tensor", Any]) -> "tripy.Tensor":
    """
    Performs an 'equal' comparison.

    Args:
        other: The tensor to be compared to this one.
            It must have the same data type as this tensor
            and should be broadcast-compatible.

    Returns:
        A new tensor with the broadcasted shape and datatype :class:`tripy.bool`.

    .. code-block:: python
        :linenos:
        :caption: Example

        a = tp.Tensor([2, 3])
        b = tp.Tensor([2, 5])
        output = b == a

        assert output.eval().view().tolist() == [True, False]
    """
    from tripy.frontend import Tensor

    return Tensor.build([self, other], Comparison, Comparison.Kind.EQUAL)


@TENSOR_METHOD_REGISTRY("__ne__")
@frontend_utils.convert_inputs_to_tensors(sync_arg_types=[("self", "other")])
def __ne__(self, other: Union["tripy.Tensor", Any]) -> "tripy.Tensor":
    """
    Performs a 'not equal' comparison.

    Args:
        other: The tensor to be compared to this one.
            It must have the same data type as this tensor
            and should be broadcast-compatible.

    Returns:
        A new tensor with the broadcasted shape and datatype :class:`tripy.bool`.

    .. code-block:: python
        :linenos:
        :caption: Example

        a = tp.Tensor([2, 3])
        b = tp.Tensor([1, 3])
        output = b != a

        assert output.eval().view().tolist() == [True, False]
    """
    from tripy.frontend import Tensor

    return Tensor.build([self, other], Comparison, Comparison.Kind.NOT_EQUAL)


@TENSOR_METHOD_REGISTRY("__ge__")
@frontend_utils.convert_inputs_to_tensors(sync_arg_types=[("self", "other")])
def __ge__(self, other: Union["tripy.Tensor", Any]) -> "tripy.Tensor":
    """
    Performs a 'greater than or equal' comparison.

    Args:
        other: The tensor to be compared to this one.
            It must have the same data type as this tensor
            and should be broadcast-compatible.

    Returns:
        A new tensor with the broadcasted shape and datatype :class:`tripy.bool`.

    .. code-block:: python
        :linenos:
        :caption: Example

        a = tp.Tensor([2, 3])
        b = tp.Tensor([2, 1])
        output = b >= a

        assert output.eval().view().tolist() == [True, False]
    """
    from tripy.frontend import Tensor

    return Tensor.build([self, other], Comparison, Comparison.Kind.GREATER_EQUAL)


@TENSOR_METHOD_REGISTRY("__gt__")
@frontend_utils.convert_inputs_to_tensors(sync_arg_types=[("self", "other")])
def __gt__(self, other: Union["tripy.Tensor", Any]) -> "tripy.Tensor":
    """
    Performs a 'greater than' comparison.

    Args:
        other: The tensor to be compared to this one.
            It must have the same data type as this tensor
            and should be broadcast-compatible.

    Returns:
        A new tensor with the broadcasted shape and datatype :class:`tripy.bool`.

    .. code-block:: python
        :linenos:
        :caption: Example

        a = tp.Tensor([2, 3])
        b = tp.Tensor([3, 1])
        output = b > a

        assert output.eval().view().tolist() == [True, False]
    """
    from tripy.frontend import Tensor

    return Tensor.build([self, other], Comparison, Comparison.Kind.GREATER)<|MERGE_RESOLUTION|>--- conflicted
+++ resolved
@@ -59,13 +59,6 @@
         inputs[0] = op_utils.expand_rank_of_tensor(self, inputs[0], rank - len(inputs[0].shape))
         inputs[1] = op_utils.expand_rank_of_tensor(self, inputs[1], rank - len(inputs[1].shape))
 
-<<<<<<< HEAD
-        # Compute element-wise max of input shapes to get the desired output shape.
-        max_output_shape_tensor = FlatIRTensor.build(shape=inputs[0].shape, dtype=int32, device=inputs[0].device)
-        MaxOp(
-            self,
-            [op_utils.get_shape_of_tensor(self, inputs[0]), op_utils.get_shape_of_tensor(self, inputs[1])],
-=======
         shape_of_input0 = op_utils.get_shape_of_tensor(inputs[0])
         shape_of_input1 = op_utils.get_shape_of_tensor(inputs[1])
 
@@ -80,18 +73,10 @@
         )
         MaxOp.build(
             [shape_of_input0, shape_of_input1],
->>>>>>> 32c7a827
             [max_output_shape_tensor],
         )
 
         inputs[0] = op_utils.insert_broadcast(
-<<<<<<< HEAD
-            self, inputs[0], outputs[0].shape, use_dynamic_variant=True, shape_of_target_tensor=max_output_shape_tensor
-        )
-
-        inputs[1] = op_utils.insert_broadcast(
-            self, inputs[1], outputs[0].shape, use_dynamic_variant=True, shape_of_target_tensor=max_output_shape_tensor
-=======
             inputs[0],
             outputs[0].shape,
             use_dynamic_variant=True,
@@ -105,7 +90,6 @@
             use_dynamic_variant=True,
             shape_of_target_tensor=max_output_shape_tensor,
             tensor_details=f"right operand of '{self.kind.strip()}'",
->>>>>>> 32c7a827
         )
 
         return inputs
